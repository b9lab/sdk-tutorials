---
title: "Transactions"
order: 3
description: Generating, signing, and broadcasting transactions
tag: deep-dive
---

# Transactions

<<<<<<< HEAD
Transactions are objects created by end-users to trigger state changes in the application. They are comprised of metadata that defines a context and `sdk.Msgs` that trigger state changes within a module through the module’s Protobuf message service.
=======
Transactions are objects created by end-users to trigger state changes in the application. They are comprised of metadata that defines a context and one or more `sdk.Msg` that trigger state changes within a module through the module’s Protobuf message service.
>>>>>>> f2b1c862

## Transaction Process, End-user

While there is much to explore as we journey through the stack, let us first describe the transaction process from a user perspective.

* **Decide** on the messages to put into the transaction. This is normally done with the assistance of a wallet or application and a user interface.
<<<<<<< HEAD
* **Generate** the transaction using the SDK's `TxBuilder`. `TxBuilder` is the preferred way for an application to generate a transaction.
=======
* **Generate** the transaction using the Cosmos SDK's `TxBuilder`. `TxBuilder` is the preferred way to generate a transaction.
>>>>>>> f2b1c862
* **Sign** the transaction. Transactions must be signed before the validators will include them in a block.
* **Broadcast** the signed transaction using one of the available interfaces.

From a user perspective, **decide** and **sign** are the main interactions, while **generate** and **broadcast** are attended by the user interface and other automations.

## Transaction Objects

<<<<<<< HEAD
Transaction objects are signed containers. They contain signed messages. Each message represents an action targeted at a given module. As a whole, a transaction therefore describes an indivisible set of actions that should take place. You can see its Protobuf description [here](https://github.com/cosmos/cosmos-sdk/blob/0a3660d/proto/cosmos/tx/v1beta1/tx.proto#L14-L26). To make it a Cosmos SDK transaction, an object also has to conform to the `Tx` whose notable functions are:
=======
Transaction objects are Cosmos SDK types that implement the `Tx` interface. They contain the following methods:
>>>>>>> f2b1c862

* `GetMsgs`: unwraps the transaction and returns a list of contained `sdk.Msg` - one transaction may have one or multiple messages.
* `ValidateBasic`: includes lightweight, stateless checks used by ABCI message’s `CheckTx` and `DeliverTx` to make sure transactions are not invalid. For example, the auth module's `StdTx` `ValidateBasic` function checks that its transactions are signed by the correct number of signers and that the fees do not exceed the user's maximum. Note that this function is to be distinct from the `ValidateBasic` functions for `sdk.Msg`, which perform basic validity checks on messages only. For example, when `runTx` is checking a transaction created from the auth module, it first runs `ValidateBasic` on each message, then runs the auth module's `AnteHandler` which calls `ValidateBasic` for the transaction itself.

As a developer, you should rarely manipulate a Tx object directly. It is an intermediate type used for transaction generation. Instead, developers should prefer the `TxBuilder` interface.

<<<<<<< HEAD
=======
## Signing Transactions

Every message in a transaction must be signed by the addresses specified by its `GetSigners`. The SDK currently allows signing transactions in two different ways:

* `SIGN_MODE_DIRECT` (preferred): The most used implementation of the Tx interface is the Protobuf Tx message, which is used in `SIGN_MODE_DIRECT`, Once signed by all signers, the `body_bytes`, `auth_info_bytes` and signatures are gathered into `TxRaw`, whose serialized bytes are broadcast over the network.

* `SIGN_MODE_LEGACY_AMINO_JSON`: The legacy implementation of the Tx interface is the `StdTx` struct from the auth module. The document signed by all signers is `StdSignDoc` which is encoded into bytes using Amino JSON. Once all signatures are gathered into `StdTx`, `StdTx` is serialized using Amino JSON, and these bytes are broadcast over the network.

>>>>>>> f2b1c862
## Messages

<HighlightBox type=”info”>

Transaction messages are not to be confused with ABCI messages that define interactions between Tendermint and application layers.

</HighlightBox>

<<<<<<< HEAD
In this context, messages, or `sdk.Msgs` are module-specific objects that trigger state transitions within the scope of the module they belong to. Module developers define module messages by adding methods to the Protobuf Msg service and defining a `MsgServer`. Each `sdk.Msgs` is related to exactly one Protobuf Msg service RPC, defined inside each module's `tx.proto` file. A Cosmos SDK app router automatically maps every `sdk.Msg` to a corresponding RPC service which routes it to the appropriate method. Protobuf generates a MsgServer interface for each module Msg service, and the module developer implements this interface.
=======
In this context, messages, or `sdk.Msg`, are module-specific objects that trigger state transitions within the scope of the module they belong to. Module developers define module messages by adding methods to the Protobuf `Msg` service and defining a `MsgServer`. Each `sdk.Msgs` is related to exactly one Protobuf `Msg` service RPC, defined inside each module's `tx.proto` file. A Cosmos SDK app router automatically maps every `sdk.Msg` to a corresponding RPC service which routes it to the appropriate method. Protobuf generates a `MsgServer` interface for each module's `Msg` service, and the module developer implements this interface.
>>>>>>> f2b1c862

This design puts more responsibility on module developers, allowing application developers to reuse common functionalities without having to implement state transition logic repetitively.
While messages contain the information for state transition logic, a transaction's other metadata and relevant information are stored in the `TxBuilder` and `Context`.

## Transaction Generation

The `TxBuilder` interface contains metadata closely related to the generation of transactions. The end-user can freely set these parameters for the transaction to be generated.

* `Msgs`: the array of messages included in the transaction.
* `GasLimit`: option chosen by the users for how to calculate how much gas they are willing to spend.
* `Memo`: a note or comment to send with the transaction.
* `FeeAmount`: the maximum amount the user is willing to pay in fees.
* `TimeoutHeight`: block height until which the transaction is valid.
* `Signatures`: the array of signatures from all signers of the transaction.

<<<<<<< HEAD
As there are currently two modes for signing transactions, there are also two implementations of TxBuilder.

* Wrapper for `SIGN_MODE_DIRECT`, which can sign transactions with both SIGN_MODE_DIRECT and SIGN_MODE_LEGACY_AMINO_JSON (recommended)
* StdTxBuilder, which can only sign with SIGN_MODE_LEGACY_AMINO_JSON

`TxConfig` is an app-wide configuration for managing transactions. Most importantly, it holds the information about whether to sign each transaction with SIGN_MODE_DIRECT or SIGN_MODE_LEGACY_AMINO_JSON. SIGN_MODE_DIRECT is recommended.
=======
As there are currently two modes for signing transactions, there are also two implementations of `TxBuilder`. There is a wrapper for `SIGN_MODE_DIRECT` and the `StdTxBuilder` for `SIGN_MODE_LEGACY_AMINO_JSON`. However, the two possibilities should normally be hidden away because end-users should prefer the overarching `TxConfig` interface. `TxConfig` is an app-wide configuration for managing transactions. Most importantly, it holds the information about whether to sign each transaction with `SIGN_MODE_DIRECT` or `SIGN_MODE_LEGACY_AMINO_JSON`.
>>>>>>> f2b1c862

By calling `txBuilder := txConfig.NewTxBuilder()`, a new `TxBuilder` will be instantiated with the appropriate sign mode. Once `TxBuilder` is correctly populated with the setters of the fields described above, `TxConfig` will also take care of correctly encoding the bytes (again, either using `SIGN_MODE_DIRECT` or `SIGN_MODE_LEGACY_AMINO_JSON`).

Here's a pseudo-code snippet of how to generate and encode a transaction, using the `TxEncoder()` method:

```go
txBuilder := txConfig.NewTxBuilder()
txBuilder.SetMsgs(...) // and other setters on txBuilder
```

<<<<<<< HEAD
## Signing Transactions

Every message in a transaction must be signed by the addresses specified by its `GetSigners`. The SDK currently allows signing transactions in two different ways:

* `SIGN_MODE_DIRECT` (preferred): The most used implementation of the Tx interface is the Protobuf Tx message, which is used in SIGN_MODE_DIRECT, Once signed by all signers, the `body_bytes`, `auth_info_bytes` and signatures are gathered into `TxRaw`, whose serialized bytes are broadcasted over the network.

* `SIGN_MODE_LEGACY_AMINO_JSON`: The legacy implementation of the Tx interface is the StdTx struct from x/auth. The document signed by all signers is `StdSignDoc` which is encoded into bytes using Amino JSON. Once all signatures are gathered into StdTx, StdTx is serialized using Amino JSON, and these bytes are broadcasted over the network. This method is being deprecated.

=======
>>>>>>> f2b1c862
## Broadcast the Transaction

Once the transaction bytes are generated and signed there are currently three primary ways of broadcasting it.

Application developers create entrypoints to the application by creating a command-line interface, gRPC and/or REST interface, typically found in the application's `./cmd` folder. These interfaces allow users to interact with the application.

### CLI

For the command-line interface, module developers create subcommands to add as children to the application top-level transaction command, `TxCmd`.

CLI commands actually bundle all the steps of transaction processing into one simple command: creating messages, generating transactions, signing and broadcasting.

### gRPC
The principal usage of gRPC is in the context of module Query services.

The SDK also exposes a few other module-agnostic gRPC services, one of them being the Tx service
The Tx service exposes a handful of utility functions, such as simulating a transaction or querying a transaction, and also one method to broadcast transactions.

Example: [https://github.com/cosmos/cosmos-sdk/blob/master/docs/run-node/txs.md#programmatically-with-go](https://github.com/cosmos/cosmos-sdk/blob/master/docs/run-node/txs.md#programmatically-with-go)

### REST
Each gRPC method has its corresponding REST endpoint, generated using gRPC-gateway.
Rather than using gRPC, you can also use HTTP to broadcast the same transaction, on the `POST` `/cosmos/tx/v1beta1/txs` endpoint.

Example: [https://github.com/cosmos/cosmos-sdk/blob/master/docs/run-node/txs.md#using-rest](https://github.com/cosmos/cosmos-sdk/blob/master/docs/run-node/txs.md#using-rest)

Additionally:

### Tendermint RPC

The three methods presented above are actually higher abstractions over the Tendermint RPC `/broadcast_tx_{async,sync,commit}` endpoints.

Example: [https://docs.tendermint.com/master/rpc/#/Tx](https://docs.tendermint.com/master/rpc/#/Tx)
you can use the Tendermint RPC endpoints to directly broadcast the transaction through Tendermint, if you wish to.

## Next Up

In the [next section](./07-messages) you'll learn how transaction messages are generated and handled in the Cosmos SDK.

<ExpansionPanel title="Show me some code for my checkers blockchain">

Previously, the ABCI application knew of a single transaction type, that of a checkers move, with 4 `int`. With multiple games, this is no longer sufficient, nor viable. Additionally, because you are now on your way to using the Cosmos SDK, you need to conform to its `Tx` ways, which means that you have to create messages that are then placed into a transaction.

Let's have a look at the the [messages](./07-messages) section to learn how to do just that!

</ExpansionPanel><|MERGE_RESOLUTION|>--- conflicted
+++ resolved
@@ -7,22 +7,14 @@
 
 # Transactions
 
-<<<<<<< HEAD
-Transactions are objects created by end-users to trigger state changes in the application. They are comprised of metadata that defines a context and `sdk.Msgs` that trigger state changes within a module through the module’s Protobuf message service.
-=======
 Transactions are objects created by end-users to trigger state changes in the application. They are comprised of metadata that defines a context and one or more `sdk.Msg` that trigger state changes within a module through the module’s Protobuf message service.
->>>>>>> f2b1c862
 
 ## Transaction Process, End-user
 
 While there is much to explore as we journey through the stack, let us first describe the transaction process from a user perspective.
 
 * **Decide** on the messages to put into the transaction. This is normally done with the assistance of a wallet or application and a user interface.
-<<<<<<< HEAD
-* **Generate** the transaction using the SDK's `TxBuilder`. `TxBuilder` is the preferred way for an application to generate a transaction.
-=======
 * **Generate** the transaction using the Cosmos SDK's `TxBuilder`. `TxBuilder` is the preferred way to generate a transaction.
->>>>>>> f2b1c862
 * **Sign** the transaction. Transactions must be signed before the validators will include them in a block.
 * **Broadcast** the signed transaction using one of the available interfaces.
 
@@ -30,28 +22,13 @@
 
 ## Transaction Objects
 
-<<<<<<< HEAD
 Transaction objects are signed containers. They contain signed messages. Each message represents an action targeted at a given module. As a whole, a transaction therefore describes an indivisible set of actions that should take place. You can see its Protobuf description [here](https://github.com/cosmos/cosmos-sdk/blob/0a3660d/proto/cosmos/tx/v1beta1/tx.proto#L14-L26). To make it a Cosmos SDK transaction, an object also has to conform to the `Tx` whose notable functions are:
-=======
-Transaction objects are Cosmos SDK types that implement the `Tx` interface. They contain the following methods:
->>>>>>> f2b1c862
 
 * `GetMsgs`: unwraps the transaction and returns a list of contained `sdk.Msg` - one transaction may have one or multiple messages.
 * `ValidateBasic`: includes lightweight, stateless checks used by ABCI message’s `CheckTx` and `DeliverTx` to make sure transactions are not invalid. For example, the auth module's `StdTx` `ValidateBasic` function checks that its transactions are signed by the correct number of signers and that the fees do not exceed the user's maximum. Note that this function is to be distinct from the `ValidateBasic` functions for `sdk.Msg`, which perform basic validity checks on messages only. For example, when `runTx` is checking a transaction created from the auth module, it first runs `ValidateBasic` on each message, then runs the auth module's `AnteHandler` which calls `ValidateBasic` for the transaction itself.
 
 As a developer, you should rarely manipulate a Tx object directly. It is an intermediate type used for transaction generation. Instead, developers should prefer the `TxBuilder` interface.
 
-<<<<<<< HEAD
-=======
-## Signing Transactions
-
-Every message in a transaction must be signed by the addresses specified by its `GetSigners`. The SDK currently allows signing transactions in two different ways:
-
-* `SIGN_MODE_DIRECT` (preferred): The most used implementation of the Tx interface is the Protobuf Tx message, which is used in `SIGN_MODE_DIRECT`, Once signed by all signers, the `body_bytes`, `auth_info_bytes` and signatures are gathered into `TxRaw`, whose serialized bytes are broadcast over the network.
-
-* `SIGN_MODE_LEGACY_AMINO_JSON`: The legacy implementation of the Tx interface is the `StdTx` struct from the auth module. The document signed by all signers is `StdSignDoc` which is encoded into bytes using Amino JSON. Once all signatures are gathered into `StdTx`, `StdTx` is serialized using Amino JSON, and these bytes are broadcast over the network.
-
->>>>>>> f2b1c862
 ## Messages
 
 <HighlightBox type=”info”>
@@ -60,11 +37,7 @@
 
 </HighlightBox>
 
-<<<<<<< HEAD
-In this context, messages, or `sdk.Msgs` are module-specific objects that trigger state transitions within the scope of the module they belong to. Module developers define module messages by adding methods to the Protobuf Msg service and defining a `MsgServer`. Each `sdk.Msgs` is related to exactly one Protobuf Msg service RPC, defined inside each module's `tx.proto` file. A Cosmos SDK app router automatically maps every `sdk.Msg` to a corresponding RPC service which routes it to the appropriate method. Protobuf generates a MsgServer interface for each module Msg service, and the module developer implements this interface.
-=======
-In this context, messages, or `sdk.Msg`, are module-specific objects that trigger state transitions within the scope of the module they belong to. Module developers define module messages by adding methods to the Protobuf `Msg` service and defining a `MsgServer`. Each `sdk.Msgs` is related to exactly one Protobuf `Msg` service RPC, defined inside each module's `tx.proto` file. A Cosmos SDK app router automatically maps every `sdk.Msg` to a corresponding RPC service which routes it to the appropriate method. Protobuf generates a `MsgServer` interface for each module's `Msg` service, and the module developer implements this interface.
->>>>>>> f2b1c862
+In this context, messages, or `sdk.Msg`, are module-specific objects that trigger state transitions within the scope of the module they belong to. Module developers define module messages by adding methods to the Protobuf `Msg` service and defining a `MsgServer`. Each `sdk.Msg` is related to exactly one Protobuf `Msg` service RPC, defined inside each module's `tx.proto` file. A Cosmos SDK app router automatically maps every `sdk.Msg` to a corresponding RPC service, which routes it to the appropriate method. Protobuf generates a `MsgServer` interface for each module `Msg` service, and the module developer implements this interface.
 
 This design puts more responsibility on module developers, allowing application developers to reuse common functionalities without having to implement state transition logic repetitively.
 While messages contain the information for state transition logic, a transaction's other metadata and relevant information are stored in the `TxBuilder` and `Context`.
@@ -80,16 +53,12 @@
 * `TimeoutHeight`: block height until which the transaction is valid.
 * `Signatures`: the array of signatures from all signers of the transaction.
 
-<<<<<<< HEAD
-As there are currently two modes for signing transactions, there are also two implementations of TxBuilder.
+As there are currently two modes for signing transactions, there are also two implementations of `TxBuilder`.
 
-* Wrapper for `SIGN_MODE_DIRECT`, which can sign transactions with both SIGN_MODE_DIRECT and SIGN_MODE_LEGACY_AMINO_JSON (recommended)
-* StdTxBuilder, which can only sign with SIGN_MODE_LEGACY_AMINO_JSON
+* Wrapper for `SIGN_MODE_DIRECT`, which can sign transactions with both `SIGN_MODE_DIRECT` and `SIGN_MODE_LEGACY_AMINO_JSON` (recommended).
+* `StdTxBuilder`, which can only sign with `SIGN_MODE_LEGACY_AMINO_JSON`.
 
-`TxConfig` is an app-wide configuration for managing transactions. Most importantly, it holds the information about whether to sign each transaction with SIGN_MODE_DIRECT or SIGN_MODE_LEGACY_AMINO_JSON. SIGN_MODE_DIRECT is recommended.
-=======
-As there are currently two modes for signing transactions, there are also two implementations of `TxBuilder`. There is a wrapper for `SIGN_MODE_DIRECT` and the `StdTxBuilder` for `SIGN_MODE_LEGACY_AMINO_JSON`. However, the two possibilities should normally be hidden away because end-users should prefer the overarching `TxConfig` interface. `TxConfig` is an app-wide configuration for managing transactions. Most importantly, it holds the information about whether to sign each transaction with `SIGN_MODE_DIRECT` or `SIGN_MODE_LEGACY_AMINO_JSON`.
->>>>>>> f2b1c862
+`TxConfig` is an app-wide configuration for managing transactions. Most importantly, it holds the information about whether to sign each transaction with `SIGN_MODE_DIRECT` or `SIGN_MODE_LEGACY_AMINO_JSON`. `SIGN_MODE_DIRECT` is recommended.
 
 By calling `txBuilder := txConfig.NewTxBuilder()`, a new `TxBuilder` will be instantiated with the appropriate sign mode. Once `TxBuilder` is correctly populated with the setters of the fields described above, `TxConfig` will also take care of correctly encoding the bytes (again, either using `SIGN_MODE_DIRECT` or `SIGN_MODE_LEGACY_AMINO_JSON`).
 
@@ -100,17 +69,14 @@
 txBuilder.SetMsgs(...) // and other setters on txBuilder
 ```
 
-<<<<<<< HEAD
 ## Signing Transactions
 
 Every message in a transaction must be signed by the addresses specified by its `GetSigners`. The SDK currently allows signing transactions in two different ways:
 
-* `SIGN_MODE_DIRECT` (preferred): The most used implementation of the Tx interface is the Protobuf Tx message, which is used in SIGN_MODE_DIRECT, Once signed by all signers, the `body_bytes`, `auth_info_bytes` and signatures are gathered into `TxRaw`, whose serialized bytes are broadcasted over the network.
+* `SIGN_MODE_DIRECT` (preferred): The most used implementation of the `Tx` interface is the Protobuf Tx message, which is used in `SIGN_MODE_DIRECT`. Once signed by all signers, the `body_bytes`, `auth_info_bytes` and signatures are gathered into `TxRaw`, whose serialized bytes are broadcast over the network.
 
-* `SIGN_MODE_LEGACY_AMINO_JSON`: The legacy implementation of the Tx interface is the StdTx struct from x/auth. The document signed by all signers is `StdSignDoc` which is encoded into bytes using Amino JSON. Once all signatures are gathered into StdTx, StdTx is serialized using Amino JSON, and these bytes are broadcasted over the network. This method is being deprecated.
+* `SIGN_MODE_LEGACY_AMINO_JSON`: The legacy implementation of the Tx interface is the `StdTx` struct from the auth module. The document signed by all signers is `StdSignDoc`, which is encoded into bytes using Amino JSON. Once all signatures are gathered into `StdTx`, `StdTx` is serialized using Amino JSON, and these bytes are broadcast over the network. This method is being deprecated.
 
-=======
->>>>>>> f2b1c862
 ## Broadcast the Transaction
 
 Once the transaction bytes are generated and signed there are currently three primary ways of broadcasting it.
