---
title: "Transactions"
order: 4
description: Generating, signing, and broadcasting transactions
tag: deep-dive
---

# Transactions

<<<<<<< HEAD
Transactions are objects created by end-users to trigger state changes in applications. They are comprised of metadata that defines a context and `sdk.Msgs` that trigger state changes within a module through the module’s Protobuf message service.
=======
Transactions are objects created by end-users to trigger state changes in the application. They are comprised of metadata that defines a context and one or more `sdk.Msg`s that trigger state changes within a module through the module’s Protobuf message service.
>>>>>>> 40244798

## Transaction process from an end-user perspective

While there is much to explore as you journey through the stack, let's first describe the transaction process from a user perspective:

* **Decide** on the messages to put into the transaction. This is normally done with the assistance of a wallet or application and a user interface.
<<<<<<< HEAD
* **Generate** the transaction using the SDK's `TxBuilder`. `TxBuilder` is the preferred way for an application to generate a transaction.
* **Sign** the transaction. Transactions must be signed before a validator includes them in a block.
=======
* **Generate** the transaction using the Cosmos SDK's `TxBuilder`. `TxBuilder` is the preferred way to generate a transaction.
* **Sign** the transaction. Transactions must be signed before the validators will include them in a block.
>>>>>>> 40244798
* **Broadcast** the signed transaction using one of the available interfaces.

From a user perspective, **decide** and **sign** are the main interactions, while **generate** and **broadcast** are attended by the user interface and other automations.

## Transaction objects

<<<<<<< HEAD
Transaction objects are signed containers. They contain signed messages. Each message represents an action targeted at a given module. As a whole, a transaction, therefore, describes an indivisible set of actions that should take place. 

<HighlightBox type="tip">

Here you can see a [transaction's Protobuf description](https://github.com/cosmos/cosmos-sdk/blob/0a3660d/proto/cosmos/tx/v1beta1/tx.proto#L14-L26).
=======
Transaction objects are Cosmos SDK types that implement the `Tx` interface. They contain the following methods:

* `GetMsgs`: unwraps the transaction and returns a list of contained `sdk.Msg` - one transaction may have one or multiple messages.
* `ValidateBasic`: includes lightweight, stateless checks used by ABCI message’s `CheckTx` and `DeliverTx` to make sure transactions are not invalid. For example, the auth module's `StdTx` `ValidateBasic` function checks that its transactions are signed by the correct number of signers and that the fees do not exceed the user's maximum. Note that this function is to be distinct from the `ValidateBasic` functions for `sdk.Msg`, which perform basic validity checks on messages only. For example, when `runTx` is checking a transaction created from the auth module, it first runs `ValidateBasic` on each message, then runs the auth module's `AnteHandler`, which calls `ValidateBasic` for the transaction itself.

As a developer, you should rarely manipulate a Tx object directly. It is an intermediate type used for transaction generation. Instead, developers should prefer the `TxBuilder` interface.
>>>>>>> 40244798

</HighlightBox>

To make it a Cosmos SDK transaction, an object also has to conform to `Tx`, whose notable functions are:

<<<<<<< HEAD
* `GetMsgs`: unwraps the transaction and returns a list of contained `sdk.Msg` - one transaction may have one or multiple messages.
* `ValidateBasic`: includes lightweight, stateless checks used by ABCI message’s `CheckTx` and `DeliverTx` to make sure transactions are not invalid. For example, the auth module's StdTx ValidateBasic function checks that its transactions are signed by the correct number of signers and that the fees do not exceed the user's maximum. Note that this function is different from the `ValidateBasic` functions for `sdk.Msgs`, which perform basic validity checks on messages only. For example, when `runTx` is checking a transaction created from the `auth` module, it first runs ValidateBasic on each message, then runs the `auth module AnteHandler` which calls `ValidateBasic` for the transaction itself.

As a developer, you should rarely manipulate a `Tx` directly. It is an intermediate type used for transaction generation. Instead, developers should preferably use the `TxBuilder` interface.
=======
* `SIGN_MODE_DIRECT` (preferred): the most used implementation of the Tx interface is the Protobuf `Tx` message, which is used in `SIGN_MODE_DIRECT`. Once signed by all signers, the `body_bytes`, `auth_info_bytes`, and signatures are gathered into `TxRaw`, whose serialized bytes are broadcast over the network.

* `SIGN_MODE_LEGACY_AMINO_JSON`: the legacy implementation of the `Tx` interface is the `StdTx` struct from the auth module. The document signed by all signers is `StdSignDoc`, which is encoded into bytes using Amino JSON. Once all signatures are gathered into `StdTx`, `StdTx` is serialized using Amino JSON, and these bytes are broadcast over the network.
>>>>>>> 40244798

## Messages

<HighlightBox type=”info”>

<<<<<<< HEAD
Transaction messages are not to be confused with ABCI messages that define interactions between Tendermint and application layers.

</HighlightBox>

In this context, messages, or `sdk.Msgs`, are module-specific objects that trigger state transitions within the scope of the module they belong to. Module developers define module messages by adding methods to the Protobuf Msg service and defining a `MsgServer`. Each `sdk.Msgs` is related to exactly one Protobuf `Msg` service RPC, defined inside each module's `tx.proto` file. A Cosmos SDK app router automatically maps every `sdk.Msg` to a corresponding RPC service which routes it to the appropriate method. Protobuf generates a `MsgServer` interface for each module `Msg` service, and the module developer implements this interface.
=======
Transaction messages are not to be confused with ABCI messages, which define interactions between Tendermint and application layers.

</HighlightBox>

In this context, messages, or `sdk.Msg`, are module-specific objects that trigger state transitions within the scope of the module they belong to. Module developers define module messages by adding methods to the Protobuf `Msg` service and defining a `MsgServer`. Each `sdk.Msgs` is related to exactly one Protobuf `Msg` service RPC, defined inside each module's `tx.proto` file. A Cosmos SDK app router automatically maps every `sdk.Msg` to a corresponding RPC service which routes it to the appropriate method. Protobuf generates a `MsgServer` interface for each module's `Msg` service, and the module developer implements this interface.
>>>>>>> 40244798

This design puts more responsibility on module developers, allowing application developers to reuse common functionalities without having to implement state transition logic repetitively. While messages contain the information for the state transition logic, a transaction's other metadata and relevant information are stored in the `TxBuilder` and `Context`.

## Generating transactions

The `TxBuilder` interface contains metadata closely related to the generation of transactions. The end-user can freely set these parameters for the transaction to be generated:

* `Msgs`: the array of messages included in the transaction.
* `GasLimit`: option chosen by the users for how to calculate how much gas they are willing to spend.
* `Memo`: a note or comment to send with the transaction.
* `FeeAmount`: the maximum amount the user is willing to pay in fees.
* `TimeoutHeight`: block height until which the transaction is valid.
* `Signatures`: the array of signatures from all signers of the transaction.

<<<<<<< HEAD
As there are currently two modes for signing transactions, there are also two implementations of `TxBuilder`:

* Wrapper for `SIGN_MODE_DIRECT`, which can sign transactions with both `SIGN_MODE_DIRECT` and `SIGN_MODE_LEGACY_AMINO_JSON` (recommended).
* `StdTxBuilder`, which can only sign with `SIGN_MODE_LEGACY_AMINO_JSON`.

`TxConfig` is an app-wide configuration to manage transactions. Most importantly, it holds the information about whether to sign each transaction with `SIGN_MODE_DIRECT` or `SIGN_MODE_LEGACY_AMINO_JSON`. `SIGN_MODE_DIRECT` is recommended.

By calling `txBuilder := txConfig.NewTxBuilder()`, a new `TxBuilder` will be created with the appropriate sign mode. Once `TxBuilder` is correctly populated with the setters described above, `TxConfig` will also take care of correctly encoding the bytes (again, either using `SIGN_MODE_DIRECT` or `SIGN_MODE_LEGACY_AMINO_JSON`).

Here is a pseudo-code snippet of how to generate and encode a transaction, using the `TxEncoder()` method:
=======
As there are currently two modes for signing transactions, there are also two implementations of `TxBuilder`. There is a wrapper for `SIGN_MODE_DIRECT` and the `StdTxBuilder` for `SIGN_MODE_LEGACY_AMINO_JSON`. However, the two possibilities should normally be hidden away because end-users should prefer the overarching `TxConfig` interface. `TxConfig` is an app-wide configuration for managing transactions. Most importantly, it holds the information about whether to sign each transaction with `SIGN_MODE_DIRECT` or `SIGN_MODE_LEGACY_AMINO_JSON`.

By calling `txBuilder := txConfig.NewTxBuilder()`, a new `TxBuilder` will be instantiated with the appropriate sign mode. Once `TxBuilder` is correctly populated with the setters of the fields described above, `TxConfig` will also take care of correctly encoding the bytes (again, either using `SIGN_MODE_DIRECT` or `SIGN_MODE_LEGACY_AMINO_JSON`).

Here's a pseudo-code snippet of how to generate and encode a transaction, using the `TxEncoder()` method:
>>>>>>> 40244798

```go
txBuilder := txConfig.NewTxBuilder()
txBuilder.SetMsgs(...) // and other setters on txBuilder
```
<<<<<<< HEAD

## Signing transactions

Every message in a transaction must be signed by the addresses specified by its `GetSigners`. The SDK currently allows signing transactions in two different ways:

* `SIGN_MODE_DIRECT` (preferred): The most used implementation of the `Tx` interface is the Protobuf `Tx` message, which is used in `SIGN_MODE_DIRECT`. Once signed by all signers, the `body_bytes`, `auth_info_bytes`, and signatures are gathered into `TxRaw`, whose serialized bytes are broadcasted over the network.
* `SIGN_MODE_LEGACY_AMINO_JSON`: The legacy implementation of the `Tx` interface is the `StdTx` struct from `x/auth`. The document signed by all signers is `StdSignDoc`, which is encoded into bytes using Amino JSON. Once all signatures are gathered into `StdTx`, `StdTx` is serialized using Amino JSON, and these bytes are broadcasted over the network. This method is being deprecated.

## Broadcasting the transaction

Once the transaction bytes are generated and signed, there are currently three primary ways of broadcasting the transaction:

* Using the CLI
* Using gRPC
* Using REST endpoints

Application developers create entrypoints to the application by creating a command-line interface, gRPC, and/or REST interface, typically found in the application's `./cmd` folder. These interfaces allow users to interact with the application.
=======

## Broadcast the Transaction

Once the transaction bytes are generated and signed there are currently three primary ways of broadcasting it.

Application developers create entrypoints to the application by creating a command-line interface, gRPC and/or REST interface, typically found in the application's `./cmd` folder. These interfaces allow users to interact with the application.
>>>>>>> 40244798

### CLI

For the command-line interface, module developers create subcommands to add as children to the application top-level transaction command, `TxCmd`.

CLI commands bundle all the steps of transaction processing into one simple command: creating messages, generating transactions, signing, and broadcasting.

### gRPC

The principal usage of gRPC is in the context of module query services. The SDK also exposes a few other module-agnostic gRPC services, one of them being the `Tx` service. The `Tx` service exposes a handful of utility functions, such as simulating a transaction or querying a transaction, and also one method to broadcast transactions.

<!-- Which method? --> 

<HighlightBox type="tip">

<<<<<<< HEAD
Sometimes looking at an example can be helpful. Take a closer look at this [code example](https://github.com/cosmos/cosmos-sdk/blob/master/docs/run-node/txs.md#programmatically-with-go).

</HighlightBox>

### REST
=======
### REST
Each gRPC method has its corresponding REST endpoint, generated using gRPC-gateway.
Rather than using gRPC, you can also use HTTP to broadcast the same transaction, on the `POST` `/cosmos/tx/v1beta1/txs` endpoint.
>>>>>>> 40244798

Each gRPC method has its corresponding REST endpoint, generated using the gRPC-gateway. Rather than using gRPC, you can also use HTTP to broadcast the same transaction, on the POST /cosmos/tx/v1beta1/txs endpoint.

<HighlightBox type="tip">

Need an example? Check out this [code example](https://github.com/cosmos/cosmos-sdk/blob/master/docs/run-node/txs.md#using-rest).

</HighlightBox>

### Tendermint RPC

<<<<<<< HEAD
The three methods presented above are higher abstractions over the Tendermint RPC `/broadcast_tx_{async,sync,commit}` endpoints. You can use the Tendermint RPC endpoints to directly broadcast the transaction through Tendermint if you wish to.

<HighlightBox type="tip">

Tendermint supports the following RPC protocols:

* URI over HTTP
* JSONRPC over HTTP
* JSONRPC over WebSockets
=======
The three methods presented above are actually higher abstractions over the Tendermint RPC `/broadcast_tx_{async,sync,commit}` endpoints.
>>>>>>> 40244798

Want more information on broadcasting with Tendermint RPC? Why not take a closer look at the documentation on [Tendermint RPC transactions broadcast APIs](https://docs.tendermint.com/master/rpc/#/Tx)?

</HighlightBox>

<<<<<<< HEAD
## Long-running exercise

Previously, your ABCI application knew of a single transaction type, that of a checkers move, with four `int`. With multiple games, this is no longer sufficient. You need to add a transaction type to create a new game. When this is done, someone will create a new game, and this game will mention someone else (the other player), perhaps the two other players. Perhaps, it would be a good idea for the other person to be able to reject the challenge. It would have the added benefit of clearing the state of stale un-started games.

So, here is what your transactions would look like in pseudo-code:

* The transaction to create a game:

    ```
    CreateGameTx struct {
        Sender: Address, // Anyone really.
        Message: CreateGameMsg struct {
            players: {
                black: Address,
                red: Address
            }
        }
    }
    ```

* The transaction to do a move, which means accepting the challenge when on a new game:

    ```
    MoveTx struct {
        Sender: Address, // One of the players to be valid.
        Message: MoveMsg struct {
            gameId: id type still to be decided,
            src: Pos struct {
                X int,
                Y int
            },
            dst: Pos struct {
                X int,
                Y int
            }
        }
    }
    ```

* The transaction to reject an un-started game:

    ```
    RejectTx struct {
        Sender: Address, // One of the players to be valid.
        Message: RejectMsg struct {
            gameId: id type still to be decided
        }
    }
    ```

You can already begin thinking about some game-theoretical situations. After all, a game involves two parties, and they may not always play nice:

* What would happen if one of the two players has accepted the game by playing, but the other player has neither accepted nor rejected the game? What you could do is:
    * Have a timeout after which the game is canceled. This cancelation would be handled automatically, in `EndBlock` or whichever equivalent in the Cosmos SDK, without any of the players having to trigger the cancelation.
    * Keep an index, a FIFO, or a list of un-started games ordered by cancelation time, so that this automatic trigger does not consume too many resources.
* What would happen if the player, whose turn it is, never shows up or never sends a valid transaction? What you could do is:
    * Have a timeout after which the game is forfeited.
    * Keep an index of games that could be forfeited. If both timeouts are the same, we can keep a single FIFO of games so that we clear from the head as necessary.

So we add `timeout: Timestamp` to our `FullGame`, and update it every time something changes in the game. We can decide on a maximum delay: how about one day?

Of note is that we do not have _open_ challenges, where a player would create a game in which the second player is unknown until someone steps in. So player matching is left outside of the blockchain. We leave it to the enterprising student to incorporate it inside the blockchain by changing all models.
=======
## Next up

In the [next section](./07-messages), you can learn how transaction messages are generated and handled in the Cosmos SDK.

<ExpansionPanel title="Show me some code for my checkers blockchain">

Previously, the ABCI application knew of a single transaction type, that of a checkers move, with four `int`. With multiple games, this is no longer sufficient, nor viable. Additionally, because you are now on your way to using the Cosmos SDK, you need to conform to its `Tx` ways, which means that you have to create messages that are then placed into a transaction.

Let's have a look at the [Messages](./07-messages) section to learn how to do just that.

</ExpansionPanel>
>>>>>>> 40244798
<|MERGE_RESOLUTION|>--- conflicted
+++ resolved
@@ -1,87 +1,55 @@
 ---
 title: "Transactions"
-order: 4
-description: Generating, signing, and broadcasting transactions
-tag: deep-dive
+order: 5
+description: Transactions in Cosmos.
 ---
 
 # Transactions
 
-<<<<<<< HEAD
-Transactions are objects created by end-users to trigger state changes in applications. They are comprised of metadata that defines a context and `sdk.Msgs` that trigger state changes within a module through the module’s Protobuf message service.
-=======
 Transactions are objects created by end-users to trigger state changes in the application. They are comprised of metadata that defines a context and one or more `sdk.Msg`s that trigger state changes within a module through the module’s Protobuf message service.
->>>>>>> 40244798
 
-## Transaction process from an end-user perspective
+## Transaction Process, End-user
 
-While there is much to explore as you journey through the stack, let's first describe the transaction process from a user perspective:
+While there is much to explore as we journey through the stack, let us first describe the transaction process from a user perspective.
 
 * **Decide** on the messages to put into the transaction. This is normally done with the assistance of a wallet or application and a user interface.
-<<<<<<< HEAD
-* **Generate** the transaction using the SDK's `TxBuilder`. `TxBuilder` is the preferred way for an application to generate a transaction.
-* **Sign** the transaction. Transactions must be signed before a validator includes them in a block.
-=======
 * **Generate** the transaction using the Cosmos SDK's `TxBuilder`. `TxBuilder` is the preferred way to generate a transaction.
 * **Sign** the transaction. Transactions must be signed before the validators will include them in a block.
->>>>>>> 40244798
 * **Broadcast** the signed transaction using one of the available interfaces.
 
 From a user perspective, **decide** and **sign** are the main interactions, while **generate** and **broadcast** are attended by the user interface and other automations.
 
-## Transaction objects
+## Transaction Objects
 
-<<<<<<< HEAD
-Transaction objects are signed containers. They contain signed messages. Each message represents an action targeted at a given module. As a whole, a transaction, therefore, describes an indivisible set of actions that should take place. 
-
-<HighlightBox type="tip">
-
-Here you can see a [transaction's Protobuf description](https://github.com/cosmos/cosmos-sdk/blob/0a3660d/proto/cosmos/tx/v1beta1/tx.proto#L14-L26).
-=======
 Transaction objects are Cosmos SDK types that implement the `Tx` interface. They contain the following methods:
 
 * `GetMsgs`: unwraps the transaction and returns a list of contained `sdk.Msg` - one transaction may have one or multiple messages.
 * `ValidateBasic`: includes lightweight, stateless checks used by ABCI message’s `CheckTx` and `DeliverTx` to make sure transactions are not invalid. For example, the auth module's `StdTx` `ValidateBasic` function checks that its transactions are signed by the correct number of signers and that the fees do not exceed the user's maximum. Note that this function is to be distinct from the `ValidateBasic` functions for `sdk.Msg`, which perform basic validity checks on messages only. For example, when `runTx` is checking a transaction created from the auth module, it first runs `ValidateBasic` on each message, then runs the auth module's `AnteHandler`, which calls `ValidateBasic` for the transaction itself.
 
 As a developer, you should rarely manipulate a Tx object directly. It is an intermediate type used for transaction generation. Instead, developers should prefer the `TxBuilder` interface.
->>>>>>> 40244798
 
-</HighlightBox>
+## Signing Transactions
 
-To make it a Cosmos SDK transaction, an object also has to conform to `Tx`, whose notable functions are:
+Every message in a transaction must be signed by the addresses specified by its `GetSigners`. The SDK currently allows signing transactions in two different ways:
 
-<<<<<<< HEAD
-* `GetMsgs`: unwraps the transaction and returns a list of contained `sdk.Msg` - one transaction may have one or multiple messages.
-* `ValidateBasic`: includes lightweight, stateless checks used by ABCI message’s `CheckTx` and `DeliverTx` to make sure transactions are not invalid. For example, the auth module's StdTx ValidateBasic function checks that its transactions are signed by the correct number of signers and that the fees do not exceed the user's maximum. Note that this function is different from the `ValidateBasic` functions for `sdk.Msgs`, which perform basic validity checks on messages only. For example, when `runTx` is checking a transaction created from the `auth` module, it first runs ValidateBasic on each message, then runs the `auth module AnteHandler` which calls `ValidateBasic` for the transaction itself.
-
-As a developer, you should rarely manipulate a `Tx` directly. It is an intermediate type used for transaction generation. Instead, developers should preferably use the `TxBuilder` interface.
-=======
 * `SIGN_MODE_DIRECT` (preferred): the most used implementation of the Tx interface is the Protobuf `Tx` message, which is used in `SIGN_MODE_DIRECT`. Once signed by all signers, the `body_bytes`, `auth_info_bytes`, and signatures are gathered into `TxRaw`, whose serialized bytes are broadcast over the network.
 
 * `SIGN_MODE_LEGACY_AMINO_JSON`: the legacy implementation of the `Tx` interface is the `StdTx` struct from the auth module. The document signed by all signers is `StdSignDoc`, which is encoded into bytes using Amino JSON. Once all signatures are gathered into `StdTx`, `StdTx` is serialized using Amino JSON, and these bytes are broadcast over the network.
->>>>>>> 40244798
 
 ## Messages
 
 <HighlightBox type=”info”>
 
-<<<<<<< HEAD
-Transaction messages are not to be confused with ABCI messages that define interactions between Tendermint and application layers.
-
-</HighlightBox>
-
-In this context, messages, or `sdk.Msgs`, are module-specific objects that trigger state transitions within the scope of the module they belong to. Module developers define module messages by adding methods to the Protobuf Msg service and defining a `MsgServer`. Each `sdk.Msgs` is related to exactly one Protobuf `Msg` service RPC, defined inside each module's `tx.proto` file. A Cosmos SDK app router automatically maps every `sdk.Msg` to a corresponding RPC service which routes it to the appropriate method. Protobuf generates a `MsgServer` interface for each module `Msg` service, and the module developer implements this interface.
-=======
 Transaction messages are not to be confused with ABCI messages, which define interactions between Tendermint and application layers.
 
 </HighlightBox>
 
 In this context, messages, or `sdk.Msg`, are module-specific objects that trigger state transitions within the scope of the module they belong to. Module developers define module messages by adding methods to the Protobuf `Msg` service and defining a `MsgServer`. Each `sdk.Msgs` is related to exactly one Protobuf `Msg` service RPC, defined inside each module's `tx.proto` file. A Cosmos SDK app router automatically maps every `sdk.Msg` to a corresponding RPC service which routes it to the appropriate method. Protobuf generates a `MsgServer` interface for each module's `Msg` service, and the module developer implements this interface.
->>>>>>> 40244798
 
-This design puts more responsibility on module developers, allowing application developers to reuse common functionalities without having to implement state transition logic repetitively. While messages contain the information for the state transition logic, a transaction's other metadata and relevant information are stored in the `TxBuilder` and `Context`.
+This design puts more responsibility on module developers, allowing application developers to reuse common functionalities without having to implement state transition logic repetitively.
+While messages contain the information for state transition logic, a transaction's other metadata and relevant information are stored in the `TxBuilder` and `Context`.
 
-## Generating transactions
+## Transaction Generation
 
 The `TxBuilder` interface contains metadata closely related to the generation of transactions. The end-user can freely set these parameters for the transaction to be generated:
 
@@ -92,174 +60,52 @@
 * `TimeoutHeight`: block height until which the transaction is valid.
 * `Signatures`: the array of signatures from all signers of the transaction.
 
-<<<<<<< HEAD
-As there are currently two modes for signing transactions, there are also two implementations of `TxBuilder`:
-
-* Wrapper for `SIGN_MODE_DIRECT`, which can sign transactions with both `SIGN_MODE_DIRECT` and `SIGN_MODE_LEGACY_AMINO_JSON` (recommended).
-* `StdTxBuilder`, which can only sign with `SIGN_MODE_LEGACY_AMINO_JSON`.
-
-`TxConfig` is an app-wide configuration to manage transactions. Most importantly, it holds the information about whether to sign each transaction with `SIGN_MODE_DIRECT` or `SIGN_MODE_LEGACY_AMINO_JSON`. `SIGN_MODE_DIRECT` is recommended.
-
-By calling `txBuilder := txConfig.NewTxBuilder()`, a new `TxBuilder` will be created with the appropriate sign mode. Once `TxBuilder` is correctly populated with the setters described above, `TxConfig` will also take care of correctly encoding the bytes (again, either using `SIGN_MODE_DIRECT` or `SIGN_MODE_LEGACY_AMINO_JSON`).
-
-Here is a pseudo-code snippet of how to generate and encode a transaction, using the `TxEncoder()` method:
-=======
 As there are currently two modes for signing transactions, there are also two implementations of `TxBuilder`. There is a wrapper for `SIGN_MODE_DIRECT` and the `StdTxBuilder` for `SIGN_MODE_LEGACY_AMINO_JSON`. However, the two possibilities should normally be hidden away because end-users should prefer the overarching `TxConfig` interface. `TxConfig` is an app-wide configuration for managing transactions. Most importantly, it holds the information about whether to sign each transaction with `SIGN_MODE_DIRECT` or `SIGN_MODE_LEGACY_AMINO_JSON`.
 
 By calling `txBuilder := txConfig.NewTxBuilder()`, a new `TxBuilder` will be instantiated with the appropriate sign mode. Once `TxBuilder` is correctly populated with the setters of the fields described above, `TxConfig` will also take care of correctly encoding the bytes (again, either using `SIGN_MODE_DIRECT` or `SIGN_MODE_LEGACY_AMINO_JSON`).
 
 Here's a pseudo-code snippet of how to generate and encode a transaction, using the `TxEncoder()` method:
->>>>>>> 40244798
 
 ```go
 txBuilder := txConfig.NewTxBuilder()
 txBuilder.SetMsgs(...) // and other setters on txBuilder
 ```
-<<<<<<< HEAD
-
-## Signing transactions
-
-Every message in a transaction must be signed by the addresses specified by its `GetSigners`. The SDK currently allows signing transactions in two different ways:
-
-* `SIGN_MODE_DIRECT` (preferred): The most used implementation of the `Tx` interface is the Protobuf `Tx` message, which is used in `SIGN_MODE_DIRECT`. Once signed by all signers, the `body_bytes`, `auth_info_bytes`, and signatures are gathered into `TxRaw`, whose serialized bytes are broadcasted over the network.
-* `SIGN_MODE_LEGACY_AMINO_JSON`: The legacy implementation of the `Tx` interface is the `StdTx` struct from `x/auth`. The document signed by all signers is `StdSignDoc`, which is encoded into bytes using Amino JSON. Once all signatures are gathered into `StdTx`, `StdTx` is serialized using Amino JSON, and these bytes are broadcasted over the network. This method is being deprecated.
-
-## Broadcasting the transaction
-
-Once the transaction bytes are generated and signed, there are currently three primary ways of broadcasting the transaction:
-
-* Using the CLI
-* Using gRPC
-* Using REST endpoints
-
-Application developers create entrypoints to the application by creating a command-line interface, gRPC, and/or REST interface, typically found in the application's `./cmd` folder. These interfaces allow users to interact with the application.
-=======
 
 ## Broadcast the Transaction
 
 Once the transaction bytes are generated and signed there are currently three primary ways of broadcasting it.
 
 Application developers create entrypoints to the application by creating a command-line interface, gRPC and/or REST interface, typically found in the application's `./cmd` folder. These interfaces allow users to interact with the application.
->>>>>>> 40244798
 
 ### CLI
 
 For the command-line interface, module developers create subcommands to add as children to the application top-level transaction command, `TxCmd`.
 
-CLI commands bundle all the steps of transaction processing into one simple command: creating messages, generating transactions, signing, and broadcasting.
+CLI commands actually bundle all the steps of transaction processing into one simple command: creating messages, generating transactions, signing and broadcasting.
 
 ### gRPC
+The principal usage of gRPC is in the context of module Query services.
 
-The principal usage of gRPC is in the context of module query services. The SDK also exposes a few other module-agnostic gRPC services, one of them being the `Tx` service. The `Tx` service exposes a handful of utility functions, such as simulating a transaction or querying a transaction, and also one method to broadcast transactions.
+The SDK also exposes a few other module-agnostic gRPC services, one of them being the Tx service
+The Tx service exposes a handful of utility functions, such as simulating a transaction or querying a transaction, and also one method to broadcast transactions.
 
-<!-- Which method? --> 
+Example: [https://github.com/cosmos/cosmos-sdk/blob/master/docs/run-node/txs.md#programmatically-with-go](https://github.com/cosmos/cosmos-sdk/blob/master/docs/run-node/txs.md#programmatically-with-go)
 
-<HighlightBox type="tip">
-
-<<<<<<< HEAD
-Sometimes looking at an example can be helpful. Take a closer look at this [code example](https://github.com/cosmos/cosmos-sdk/blob/master/docs/run-node/txs.md#programmatically-with-go).
-
-</HighlightBox>
-
-### REST
-=======
 ### REST
 Each gRPC method has its corresponding REST endpoint, generated using gRPC-gateway.
 Rather than using gRPC, you can also use HTTP to broadcast the same transaction, on the `POST` `/cosmos/tx/v1beta1/txs` endpoint.
->>>>>>> 40244798
 
-Each gRPC method has its corresponding REST endpoint, generated using the gRPC-gateway. Rather than using gRPC, you can also use HTTP to broadcast the same transaction, on the POST /cosmos/tx/v1beta1/txs endpoint.
+Example: [https://github.com/cosmos/cosmos-sdk/blob/master/docs/run-node/txs.md#using-rest](https://github.com/cosmos/cosmos-sdk/blob/master/docs/run-node/txs.md#using-rest)
 
-<HighlightBox type="tip">
-
-Need an example? Check out this [code example](https://github.com/cosmos/cosmos-sdk/blob/master/docs/run-node/txs.md#using-rest).
-
-</HighlightBox>
+Additionally:
 
 ### Tendermint RPC
 
-<<<<<<< HEAD
-The three methods presented above are higher abstractions over the Tendermint RPC `/broadcast_tx_{async,sync,commit}` endpoints. You can use the Tendermint RPC endpoints to directly broadcast the transaction through Tendermint if you wish to.
+The three methods presented above are actually higher abstractions over the Tendermint RPC `/broadcast_tx_{async,sync,commit}` endpoints.
 
-<HighlightBox type="tip">
+Example: [https://docs.tendermint.com/master/rpc/#/Tx](https://docs.tendermint.com/master/rpc/#/Tx)
+you can use the Tendermint RPC endpoints to directly broadcast the transaction through Tendermint, if you wish to.
 
-Tendermint supports the following RPC protocols:
-
-* URI over HTTP
-* JSONRPC over HTTP
-* JSONRPC over WebSockets
-=======
-The three methods presented above are actually higher abstractions over the Tendermint RPC `/broadcast_tx_{async,sync,commit}` endpoints.
->>>>>>> 40244798
-
-Want more information on broadcasting with Tendermint RPC? Why not take a closer look at the documentation on [Tendermint RPC transactions broadcast APIs](https://docs.tendermint.com/master/rpc/#/Tx)?
-
-</HighlightBox>
-
-<<<<<<< HEAD
-## Long-running exercise
-
-Previously, your ABCI application knew of a single transaction type, that of a checkers move, with four `int`. With multiple games, this is no longer sufficient. You need to add a transaction type to create a new game. When this is done, someone will create a new game, and this game will mention someone else (the other player), perhaps the two other players. Perhaps, it would be a good idea for the other person to be able to reject the challenge. It would have the added benefit of clearing the state of stale un-started games.
-
-So, here is what your transactions would look like in pseudo-code:
-
-* The transaction to create a game:
-
-    ```
-    CreateGameTx struct {
-        Sender: Address, // Anyone really.
-        Message: CreateGameMsg struct {
-            players: {
-                black: Address,
-                red: Address
-            }
-        }
-    }
-    ```
-
-* The transaction to do a move, which means accepting the challenge when on a new game:
-
-    ```
-    MoveTx struct {
-        Sender: Address, // One of the players to be valid.
-        Message: MoveMsg struct {
-            gameId: id type still to be decided,
-            src: Pos struct {
-                X int,
-                Y int
-            },
-            dst: Pos struct {
-                X int,
-                Y int
-            }
-        }
-    }
-    ```
-
-* The transaction to reject an un-started game:
-
-    ```
-    RejectTx struct {
-        Sender: Address, // One of the players to be valid.
-        Message: RejectMsg struct {
-            gameId: id type still to be decided
-        }
-    }
-    ```
-
-You can already begin thinking about some game-theoretical situations. After all, a game involves two parties, and they may not always play nice:
-
-* What would happen if one of the two players has accepted the game by playing, but the other player has neither accepted nor rejected the game? What you could do is:
-    * Have a timeout after which the game is canceled. This cancelation would be handled automatically, in `EndBlock` or whichever equivalent in the Cosmos SDK, without any of the players having to trigger the cancelation.
-    * Keep an index, a FIFO, or a list of un-started games ordered by cancelation time, so that this automatic trigger does not consume too many resources.
-* What would happen if the player, whose turn it is, never shows up or never sends a valid transaction? What you could do is:
-    * Have a timeout after which the game is forfeited.
-    * Keep an index of games that could be forfeited. If both timeouts are the same, we can keep a single FIFO of games so that we clear from the head as necessary.
-
-So we add `timeout: Timestamp` to our `FullGame`, and update it every time something changes in the game. We can decide on a maximum delay: how about one day?
-
-Of note is that we do not have _open_ challenges, where a player would create a game in which the second player is unknown until someone steps in. So player matching is left outside of the blockchain. We leave it to the enterprising student to incorporate it inside the blockchain by changing all models.
-=======
 ## Next up
 
 In the [next section](./07-messages), you can learn how transaction messages are generated and handled in the Cosmos SDK.
@@ -270,5 +116,4 @@
 
 Let's have a look at the [Messages](./07-messages) section to learn how to do just that.
 
-</ExpansionPanel>
->>>>>>> 40244798
+</ExpansionPanel>