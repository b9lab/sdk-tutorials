---
title: "Queries"
order: 10
description: Query lifecycle and working with queries 
tag: deep-dive
---

# Queries

A query is a request for information made by end-users of an application through an interface and processed by a full node. Available information includes:

<<<<<<< HEAD
* Information about the network
* Information about the application itself 
* Information about the application state

Queries do not require consensus to be processed, as they do not trigger state transitions, and can therefore be fully handled independently by a full node.

<HighlightBox info=”info”>

For an overview of the query lifecycles, a look into [creating and handling queries with the CLI and RPC, as well as application query handling]https://github.com/cosmos/cosmos-sdk/blob/master/docs/basics/query-lifecycle.md) in the Cosmos SDK documentation.

</HighlightBox>
=======
* Information about the network.
* Information about the application itself.
* Information about the application state.

Queries do not require consensus to be processed as they do not trigger state transitions and can, therefore, be fully handled independently by a full node.

<HighlightBox info=”info”>

To get a clear overview of the query lifecycle, visit the [detailed Cosmos SDK documentation](https://docs.cosmos.network/master/basics/query-lifecycle.html) and learn how a query is created, handled, and responded to through various means.

</HighlightBox>

<ExpansionPanel title="Show me some code for my checkers' blockchain">

If you have used Starport so far, it has already created queries for you, such as queries to get one stored game or a list of them. However, you still do not have a way to check whether a move works/is valid. It would be wasteful to send a transaction with an invalid move. It is better to catch such a mistake before submitting a transaction. So, you are going to create a query to know whether a move is valid.

Again, Starport can help you here with a simple command:

```sh
$ starport scaffold query canPlayMove idValue player fromX:uint fromY:uint toX:uint toY:uint --module checkers --response possible:bool
```

This creates the query objects:

```go
type QueryCanPlayMoveRequest struct {
    IdValue string
    Player  string
    FromX   uint64
    FromY   uint64
    ToX     uint64
    ToY     uint64
}

type QueryCanPlayMoveResponse struct {
    Possible bool
    Reason   string // Actually, you have to add this one by hand.
}
```

It also created a function that looks familiar to you:

```go
func (k Keeper) CanPlayMove(goCtx context.Context, req *types.QueryCanPlayMoveRequest) (*types.QueryCanPlayMoveResponse, error) {
    ...
    // TODO: Process the query

    return &types.QueryCanPlayMoveResponse{}, nil
}
```

So now you are left with filling in the gaps under `TODO`. Simply put:

1. Is the game finished? For this one, you ought to add a `Winner` to your `StoredGame` first.
2. Is it an expected player?

    ```go
    var player rules.Player
    if strings.Compare(rules.RED_PLAYER.Color, req.Player) == 0 {
        player = rules.RED_PLAYER
    } else if strings.Compare(rules.BLACK_PLAYER.Color, req.Player) == 0 {
        player = rules.BLACK_PLAYER
    } else {
        return &types.QueryCanPlayMoveResponse{
                Possible: false,
                Reason:   "message creator is not a player",
            }, nil
    }
    ```

3. Is it the player's turn?

    ```go
    fullGame := storedGame.ToFullGame()
        if !fullGame.Game.TurnIs(player) {
            return &types.QueryCanPlayMoveResponse{
                Possible: false,
                Reason:   "player tried to play out of turn",
            }, nil
        }
    ```

4. Attempt the move in memory, without committing any new state:
>>>>>>> 53c83f53

    ```go
    _, moveErr := fullGame.Game.Move(
        rules.Pos{
            X: int(req.FromX),
            Y: int(req.FromY),
        },
        rules.Pos{
            X: int(req.ToX),
            Y: int(req.ToY),
        },
    )
    if moveErr != nil {
        return &types.QueryCanPlayMoveResponse{
            Possible: false,
            Reason:   fmt.Sprintf("wrong move", moveErr.Error()),
        }, nil
    }
    ```

<<<<<<< HEAD
We need to think in terms of what a server system, or a GUI, would need:

1. A way to load a game by ID.
2. A way to get current game Ids by player.
3. Perhaps a way to get the game's timing out soon.
4. A way to test whether a move will be accepted.

Point 1 means we need to revisit our storage structure and keep a list of game IDs by player. Probably ordered by ID.

Point 4 assumes that the previous player's move is already confirmed in a block. This leads to the following questions:

* Is there a way to test a move's validity while the previous player's move is still in the mempool?
* Is there a way to make sure that if the next player sends their move before the previous one was confirmed, so to say both transactions are ordered _properly_?

<!-- TODO define in code how these queries would be defined and routed. -->
=======
5. If all checks passed, return the OK status:

    ```go
    return &types.QueryCanPlayMoveResponse{
        Possible: true,
        Reason:   "ok",
    }, nil
    ```

Note that the player's move will be tested against the latest validated state of the blockchain. It does not test against the intermediate state being calculated as transactions are delivered, nor does it test against the potential state that would result from delivering the transactions still in the transaction pool.

In practice, a player can test their move only once the opponent's move is included in a previous block. Fortunately, these types of edge case scenarios are not common in our checkers game, and we can expect little to no effect on the user experience.

Of course, this is not an exhaustive list of potential queries. Some examples of other possible queries would be to get a player's open games or to get a list of games that are timing out soon. It depends on the needs of your application and how much functionality you willingly provide.

</ExpansionPanel>
>>>>>>> 53c83f53
<|MERGE_RESOLUTION|>--- conflicted
+++ resolved
@@ -9,19 +9,6 @@
 
 A query is a request for information made by end-users of an application through an interface and processed by a full node. Available information includes:
 
-<<<<<<< HEAD
-* Information about the network
-* Information about the application itself 
-* Information about the application state
-
-Queries do not require consensus to be processed, as they do not trigger state transitions, and can therefore be fully handled independently by a full node.
-
-<HighlightBox info=”info”>
-
-For an overview of the query lifecycles, a look into [creating and handling queries with the CLI and RPC, as well as application query handling]https://github.com/cosmos/cosmos-sdk/blob/master/docs/basics/query-lifecycle.md) in the Cosmos SDK documentation.
-
-</HighlightBox>
-=======
 * Information about the network.
 * Information about the application itself.
 * Information about the application state.
@@ -105,7 +92,6 @@
     ```
 
 4. Attempt the move in memory, without committing any new state:
->>>>>>> 53c83f53
 
     ```go
     _, moveErr := fullGame.Game.Move(
@@ -126,23 +112,6 @@
     }
     ```
 
-<<<<<<< HEAD
-We need to think in terms of what a server system, or a GUI, would need:
-
-1. A way to load a game by ID.
-2. A way to get current game Ids by player.
-3. Perhaps a way to get the game's timing out soon.
-4. A way to test whether a move will be accepted.
-
-Point 1 means we need to revisit our storage structure and keep a list of game IDs by player. Probably ordered by ID.
-
-Point 4 assumes that the previous player's move is already confirmed in a block. This leads to the following questions:
-
-* Is there a way to test a move's validity while the previous player's move is still in the mempool?
-* Is there a way to make sure that if the next player sends their move before the previous one was confirmed, so to say both transactions are ordered _properly_?
-
-<!-- TODO define in code how these queries would be defined and routed. -->
-=======
 5. If all checks passed, return the OK status:
 
     ```go
@@ -158,5 +127,4 @@
 
 Of course, this is not an exhaustive list of potential queries. Some examples of other possible queries would be to get a player's open games or to get a list of games that are timing out soon. It depends on the needs of your application and how much functionality you willingly provide.
 
-</ExpansionPanel>
->>>>>>> 53c83f53
+</ExpansionPanel>