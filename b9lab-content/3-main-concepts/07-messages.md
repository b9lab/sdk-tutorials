---
title: "Messages"
order: 5
description: Introduction to MsgService and the flow of messages
tag: deep-dive
---

# Messages

<<<<<<< HEAD
Messages are one of two primary objects handled by a module in Cosmos. The other are queries. As you might expect, queries inspect the module state and are always read-only, and messages inform the state and have the potential to alter the state, also known as state mutating.
=======
Messages are one of two primary objects handled by a module in the Cosmos SDK. The other is queries. As you might expect, queries inspect the module state and are always read-only, and messages inform the state and have the potential to alter the state, also known as state mutating.
>>>>>>> 40244798

In Cosmos, a **transaction** contains one or more messages for the module to process after the transaction is included in a block by the consensus layer.

<HighlightBox type=”info”>

When an account signs a message, it in effect signs an array of bytes. This array of bytes is the result of a serialization from the message itself, therefore, this conversion needs to be deterministic for the signature to be verifiable at a later date. This is why you define a canonical bytes representation of the message, typically with the parameters ordered alphabetically.

</HighlightBox>

## Flow

Transactions containing one or more valid messages are serialized and confirmed by the Tendermint consensus engine. Recall, that Tendermint is both agnostic about the interpretation of the transactions and has absolute finality. When a transaction is included in a block, it is confirmed and finalized with no possibility of chain re-organization or cancellation.

The confirmed transaction is passed to the Cosmos SDK for interpretation. The `BaseApp` you use, to begin with the module development of your custom modules, attends to the first stages of interpretation. It decodes each message contained in the transaction.

Each message is routed to the appropriate module via `BaseApp`’s `MsgServiceRouter`. Each module has its own `MsgService` that processes each received message.

## MsgService

<<<<<<< HEAD
Although it is technically feasible to create a novel `MsgService`, the recommended approach is to define a `Protobuf` `Msg` service. Each module will have exactly one Protobuf Msg service defined in `tx.proto`, and there will be an RPC service method for each message type in the module. Implicitly, the Protobuf message service defines the interface layer of the state mutating processes contained within the module.

### Example: `MsgService`
=======
Although it is technically feasible to proceed to create a novel `MsgService`, the recommended approach is to define a Protobuf `Msg` service. Each module will have exactly one Protobuf `Msg` service defined in `tx.proto` and there will be a RPC service method for each message type in the module. Implicitly, the ProtoBuf message service defines the interface layer of the state mutating processes contained within the module.

Example MsgService:
>>>>>>> 40244798

```protobuf
// Msg defines the bank Msg service.
service Msg {
  // Send defines a method for sending coins from one account to another account.
  rpc Send(MsgSend) returns (MsgSendResponse);

  // MultiSend defines a method for sending coins from some accounts to other accounts.
  rpc MultiSend(MsgMultiSend) returns (MsgMultiSendResponse);
}
```

In the above example, we can see that:

<<<<<<< HEAD
* Each Msg service method has exactly one argument, which must implement the `sdk.Msg` interface and a Protobuf response.
=======
* Each `Msg` service method has exactly one argument, such as `MsgSend`, which must implement the `sdk.Msg` interface and a Protobuf response.
>>>>>>> 40244798
* The standard naming convention is to call the RPC argument `Msg<service-rpc-name>` and the RPC response `Msg<service-rpc-name>Response`.

## Code generation with the Cosmos SDK

The Cosmos SDK uses Protobuf definitions to generate client and server code:

* The `MsgServer` interface defines the server API for the `Msg` service and its implementation is described as part of the [`Msg` services documentation](https://docs.cosmos.network/master/building-modules/msg-services.html).
* Structures are generated for all RPC request and response types.
<<<<<<< HEAD

<HighlightBox type="tip">

Here you can find more detailed documentation to dive deeper:

* [Cosmos SDK documentation: Implementation of a module `Msg` service:](https://docs.cosmos.network/master/building-modules/msg-services.html)
* [Cosmos SDK documentation: Legacy Amino `LegacyMsg`s](https://docs.cosmos.network/master/building-modules/messages-and-queries.html#legacy-amino-legacymsgs)
=======
* Implementation of a module [`Msg` service](https://docs.cosmos.network/master/building-modules/msg-services.html).
* Method to define messages using Msg services - [Amino `LegacyMsg`](https://docs.cosmos.network/master/building-modules/messages-and-queries.html#legacy-amino-legacymsgs).

## Next up

Have a look at the code example below or head straight to the [next section](./08-modules) to learn more about modules.

<ExpansionPanel title="Show me code for my checkers' blockchain">

Previously, the ABCI application knew of a single transaction type: that of a checkers move with four `int` values. With multiple games, this is no longer sufficient, nor viable. Additionally, because you are now on your way to using the Cosmos SDK, you need to conform to its `Tx` ways, which means that you have to create messages that are then placed into a transaction.

## What you need

Let's describe the messages you need:

1. First, in the former _Play_ transaction, your four `int`s need to move from the transaction to an `sdk.Msg` wrapped in said transaction. Just four flat `int`s is no longer good enough as you need to follow the `sdk.Msg` interface, identify for which game a move is meant, and distinguish a move message from other message types.
2. Second, you need to add a message type to create a new game. When this is done, someone will create a new game, and this new game will mention someone else (the other player or, say, the two players). This newly created game would be identified by a generated ID, which needs to be returned to the message creator as a courtesy.
3. Third, it would be a welcomed idea for the other person to be able to reject the challenge. That would have the added benefit of clearing the state of stale un-started games.

## How to proceed

Let's have a closer look at the messages around the **creation of a game**.

1. The message itself:

    ```go
    type MsgCreateGame struct {
        Creator string
        Red     string
        Black   string
    }
    ```

Where `Creator` contains the address of the message signer.

2. The response message:
    ```go
    type MsgCreateGameResponse struct {
        IdValue string
    }
    ```

With the messages defined, you need to declare how the message should be handled. This involves:

1. Describing how the messages are serialized.
2. Writing the code that handles the message and creates the new game in the storage.
3. Putting hooks and callbacks at the right places in the general message handling.

Fortunately, **Starport** can assist you with creating what is, in essence, boilerplate (points 1 and 3 above).

<HighlightBox type="tip">

For more details about Starport, if you want to go beyond these out-of-context code samples and instead see more in detail how to define all this, head to the section on [how to build your own chain](../5-my-own-chain/01-index).

</HighlightBox>

In fact, Starport can help you create all that plus the `MsgCreateGame` and `MsgCreateGameResponse` objects with this command:

```sh
$ starport scaffold message createGame red black --module checkers --response idValue
```

Starport would create a whole lot of other files, see [My Own Chain](../5-my-own-chain/01-index) for details and make additions to existing files.

### A sample of things Starport did for you

1. Getting the signer, the `Creator`, of your message:

    ```go
    func (msg *MsgCreateGame) GetSigners() []sdk.AccAddress {
        creator, err := sdk.AccAddressFromBech32(msg.Creator)
        if err != nil {
           panic(err)
       }
       return []sdk.AccAddress{creator}
    }
    ```

Where `GetSigners` is [a requirement of `sdk.Msg`](https://github.com/cosmos/cosmos-sdk/blob/1dba673/types/tx_msg.go#L21).

2. Making sure the message's bytes to sign are deterministic:

    ```go
    func (msg *MsgCreateGame) GetSignBytes() []byte {
        bz := ModuleCdc.MustMarshalJSON(msg)
        return sdk.MustSortJSON(bz)
    }
    ```

3. Adding a callback for your new message type in your module's message handler `x/checkers/handler.go`:

    ```go
    ...
    switch msg := msg.(type) {
        ...
        case *types.MsgCreateGame:
            res, err := msgServer.CreateGame(sdk.WrapSDKContext(ctx), msg)
            return sdk.WrapServiceResult(ctx, res, err)
        ...
    }
    ```

4. Creating an empty shell of a file for you to write your code and the response message in, `x/checkers/keeper/msg_server_create_game.go`:

    ```go
    func (k msgServer) CreateGame(goCtx context.Context, msg *types.MsgCreateGame) (*types.MsgCreateGameResponse, error) {
        ctx := sdk.UnwrapSDKContext(goCtx)

        // TODO: Handling the message
        _ = ctx

        return &types.MsgCreateGameResponse{}, nil
    }
    ```

## What is left to do?

The meat of the subject, that is. To create the game in place of `// TODO: Handling the message`:

1. Decide on how to create a new and unique game ID: `newIndex`. 

<HighlightBox type="tip">

For more details and to avoid diving too deep in this section, see [My Own Chain](../5-my-own-chain/01-index).

</HighlightBox>

2. Extract and verify addresses, such as:

    ```go
    red, err := sdk.AccAddressFromBech32(msg.Red)
    if err != nil {
        return nil, errors.New("invalid address for red")
    }
    ```

3. Create a game object with all required parameters - see the [modules](./08-modules) section for the declaration of this object:

    ```go
    storedGame := {
        Creator:   creator,
        Index:     newIndex,
        Game:      rules.New().String(),
        Red:       red,
        Black:     black,
    }
    ```

4. Send it to storage - see the [modules](./08-modules) section for the declaration of this function:

    ```go
    k.Keeper.SetStoredGame(ctx, storedGame)
    ```

5. Return the expected message:

    ```go
    return &types.MsgCreateGameResponse{
        IdValue: newIndex,
    }, nil
    ```

Not to forget, and it is worth mentioning here:

* If you encounter an internal error, you should `panic("This situation should not happen")`.
* If you encounter a user or _regular_ error, like not enough funds, you should return a regular `error`.

## The other messages

Without repeating all of the above, you can decide on:

1. The **play message**, which means implicitly accepting the challenge when playing for the first time. If you create it with Starport:

    ```sh
    $ starport scaffold message playMove idValue fromX:uint fromY:uint toX:uint toY:uint --module checkers --response idValue
    ```

    Which yields, among others, the object files, callbacks, and a new file for you to write your code:

    ```go
    func (k msgServer) PlayMove(goCtx context.Context, msg *types.MsgPlayMove) (*types.MsgPlayMoveResponse, error) {
        ctx := sdk.UnwrapSDKContext(goCtx)

        // TODO: Handling the message
        _ = ctx

        return &types.MsgPlayMoveResponse{}, nil
    }
    ```

2. The **reject message**, which should be valid only if the player never played any moves in this game. Again, if you create it with Starport:

    ```sh
    $ starport scaffold message rejectGame idValue --module checkers
    ```

    Which yields, among others:

    ```go
    func (k msgServer) RejectGame(goCtx context.Context, msg *types.MsgRejectGame) (*types.MsgRejectGameResponse, error) {
        ctx := sdk.UnwrapSDKContext(goCtx)

        // TODO: Handling the message
        _ = ctx

        return &types.MsgRejectGameResponse{}, nil
    }
    ```

## Other considerations

You can already think about some game-theoretical situations. After all, a game involves two parties, and they may not always play nice.

What would happen if one of the two players has accepted the game by playing, but the other player has neither accepted nor rejected the game? What you could do is:

* Have a timeout after which the game is canceled. And this cancelation would be handled automatically in ABCI's `EndBlock`, or rather its equivalent in the Cosmos SDK, without any of the players having to trigger the cancelation.
* Keep an index, a FIFO, or a list of un-started games ordered by cancelation time, so that this automatic trigger does not consume too many resources.

What would happen if the player, whose turn it is, never shows up or never sends a valid transaction? What you could do is:

* Have a timeout after which the game is forfeited. You could also automatically charge the forgetful player, if and when you implement a wager system.
* Keep an index of games that could be forfeited. If both timeouts are the same, you can keep a single FIFO of games so that you clear from the head as necessary.

So, in pseudo-code, you add `timeout: Timestamp` to your `StoredGame` and update it every time something changes in the game. You can decide on a maximum delay: what about one day?
>>>>>>> 40244798

Of note is that there are no _open_ challenges, meaning a player creates a game where the second player is unknown until someone steps in. So player matching is left outside of the blockchain. It is left to the enterprising student to incorporate it inside the blockchain by changing all models.

<<<<<<< HEAD
<!-- See the section about transactions. Think later about how to divide into the 2 sections. -->
=======
</ExpansionPanel>
>>>>>>> 40244798
<|MERGE_RESOLUTION|>--- conflicted
+++ resolved
@@ -1,19 +1,8 @@
----
-title: "Messages"
-order: 5
-description: Introduction to MsgService and the flow of messages
-tag: deep-dive
----
-
 # Messages
 
-<<<<<<< HEAD
-Messages are one of two primary objects handled by a module in Cosmos. The other are queries. As you might expect, queries inspect the module state and are always read-only, and messages inform the state and have the potential to alter the state, also known as state mutating.
-=======
 Messages are one of two primary objects handled by a module in the Cosmos SDK. The other is queries. As you might expect, queries inspect the module state and are always read-only, and messages inform the state and have the potential to alter the state, also known as state mutating.
->>>>>>> 40244798
-
-In Cosmos, a **transaction** contains one or more messages for the module to process after the transaction is included in a block by the consensus layer.
+
+In Cosmos, a transaction contains one or more messages for the module to process after the transaction is included in a block by the consensus layer.
 
 <HighlightBox type=”info”>
 
@@ -23,23 +12,17 @@
 
 ## Flow
 
-Transactions containing one or more valid messages are serialized and confirmed by the Tendermint consensus engine. Recall, that Tendermint is both agnostic about the interpretation of the transactions and has absolute finality. When a transaction is included in a block, it is confirmed and finalized with no possibility of chain re-organization or cancellation.
-
-The confirmed transaction is passed to the Cosmos SDK for interpretation. The `BaseApp` you use, to begin with the module development of your custom modules, attends to the first stages of interpretation. It decodes each message contained in the transaction.
+Transactions containing one or more valid messages are serialized and confirmed by the Tendermint consensus. Recall that Tendermint is agnostic about interpretation of the transactions. When a transaction is included in a block, it is confirmed and finalized with no possibility of chain reorganization or cancellation.
+
+The confirmed transaction is passed to the Cosmos SDK for interpretation. The `BaseApp` you use to begin module development of your custom modules attends to the first stages of interpretation. It decodes each message contained in the transaction.
 
 Each message is routed to the appropriate module via `BaseApp`’s `MsgServiceRouter`. Each module has its own `MsgService` that processes each received message.
 
 ## MsgService
 
-<<<<<<< HEAD
-Although it is technically feasible to create a novel `MsgService`, the recommended approach is to define a `Protobuf` `Msg` service. Each module will have exactly one Protobuf Msg service defined in `tx.proto`, and there will be an RPC service method for each message type in the module. Implicitly, the Protobuf message service defines the interface layer of the state mutating processes contained within the module.
-
-### Example: `MsgService`
-=======
 Although it is technically feasible to proceed to create a novel `MsgService`, the recommended approach is to define a Protobuf `Msg` service. Each module will have exactly one Protobuf `Msg` service defined in `tx.proto` and there will be a RPC service method for each message type in the module. Implicitly, the ProtoBuf message service defines the interface layer of the state mutating processes contained within the module.
 
 Example MsgService:
->>>>>>> 40244798
 
 ```protobuf
 // Msg defines the bank Msg service.
@@ -52,30 +35,17 @@
 }
 ```
 
-In the above example, we can see that:
-
-<<<<<<< HEAD
-* Each Msg service method has exactly one argument, which must implement the `sdk.Msg` interface and a Protobuf response.
-=======
+In the example above we can see that:
+
 * Each `Msg` service method has exactly one argument, such as `MsgSend`, which must implement the `sdk.Msg` interface and a Protobuf response.
->>>>>>> 40244798
 * The standard naming convention is to call the RPC argument `Msg<service-rpc-name>` and the RPC response `Msg<service-rpc-name>Response`.
 
-## Code generation with the Cosmos SDK
-
-The Cosmos SDK uses Protobuf definitions to generate client and server code:
-
-* The `MsgServer` interface defines the server API for the `Msg` service and its implementation is described as part of the [`Msg` services documentation](https://docs.cosmos.network/master/building-modules/msg-services.html).
+## Code Generation with Cosmos SDK
+
+Cosmos SDK uses Protobuf definitions to generate client and server code:
+
+* The `MsgServer` interface defines the server API for the `Msg` service and its implementation is described as part of the [Msg services](https://docs.cosmos.network/master/building-modules/msg-services.html) documentation.
 * Structures are generated for all RPC request and response types.
-<<<<<<< HEAD
-
-<HighlightBox type="tip">
-
-Here you can find more detailed documentation to dive deeper:
-
-* [Cosmos SDK documentation: Implementation of a module `Msg` service:](https://docs.cosmos.network/master/building-modules/msg-services.html)
-* [Cosmos SDK documentation: Legacy Amino `LegacyMsg`s](https://docs.cosmos.network/master/building-modules/messages-and-queries.html#legacy-amino-legacymsgs)
-=======
 * Implementation of a module [`Msg` service](https://docs.cosmos.network/master/building-modules/msg-services.html).
 * Method to define messages using Msg services - [Amino `LegacyMsg`](https://docs.cosmos.network/master/building-modules/messages-and-queries.html#legacy-amino-legacymsgs).
 
@@ -300,12 +270,7 @@
 * Keep an index of games that could be forfeited. If both timeouts are the same, you can keep a single FIFO of games so that you clear from the head as necessary.
 
 So, in pseudo-code, you add `timeout: Timestamp` to your `StoredGame` and update it every time something changes in the game. You can decide on a maximum delay: what about one day?
->>>>>>> 40244798
 
 Of note is that there are no _open_ challenges, meaning a player creates a game where the second player is unknown until someone steps in. So player matching is left outside of the blockchain. It is left to the enterprising student to incorporate it inside the blockchain by changing all models.
 
-<<<<<<< HEAD
-<!-- See the section about transactions. Think later about how to divide into the 2 sections. -->
-=======
-</ExpansionPanel>
->>>>>>> 40244798
+</ExpansionPanel>