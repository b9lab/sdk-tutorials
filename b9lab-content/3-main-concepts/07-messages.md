--- conflicted
+++ resolved
@@ -1,21 +1,20 @@
 # Messages
 
-<<<<<<< HEAD
 Messages are one of two primary objects handled by a module in Cosmos. The other is queries. As you might expect, queries inspect the module state and are alway read-only and messages inform the state and have the potential to alter the state, also known as state mutating.
 
-In Cosmos, a transaction contains one or more messages for the module to process after the transaction is included in a block by the consensus layer. 
+In Cosmos, a transaction contains one or more messages for the module to process after the transaction is included in a block by the consensus layer.
 
 ## Flow
 
-Transactions containing one or more valid messages are serialized and confirmed by the Tendermint consensus. Recall that Tendermint is agnostic about interpretation of the transactions. When a transaction is included in a block, it is confirmed and finalized with no possibility of chain reorganization or cancellation. 
+Transactions containing one or more valid messages are serialized and confirmed by the Tendermint consensus. Recall that Tendermint is agnostic about interpretation of the transactions. When a transaction is included in a block, it is confirmed and finalized with no possibility of chain reorganization or cancellation.
 
-The confirmed transaction is passed to the Cosmos SDK for interpretation. The `BaseApp` you use to begin module development of your custom modules attends to the first stages of interpretation. It decodes each message contained in the transaction. 
+The confirmed transaction is passed to the Cosmos SDK for interpretation. The `BaseApp` you use to begin module development of your custom modules attends to the first stages of interpretation. It decodes each message contained in the transaction.
 
-Each message is routed to the appropriate module via `baseApp’s` `MsgServiceRouter`. Each module has its own `MsgService` that processes each received message. 
+Each message is routed to the appropriate module via `baseApp’s` `MsgServiceRouter`. Each module has its own `MsgService` that processes each received message.
 
 ## MsgService
 
-Although it is technically feasible to proceed to create a novel `MsgService`, the recommended approach is to define `Protobuf` `Msg` service. Each module will have exactly one Protobuf Msg service defined in `tx.proto` and there will be a RPC service method for each message type in the module. Implicitly, the ProtoBuf message service defines the interface layer of the state mutating processes contained within the module. 
+Although it is technically feasible to proceed to create a novel `MsgService`, the recommended approach is to define `Protobuf` `Msg` service. Each module will have exactly one Protobuf Msg service defined in `tx.proto` and there will be a RPC service method for each message type in the module. Implicitly, the ProtoBuf message service defines the interface layer of the state mutating processes contained within the module.
 
 ### Example MsgService
 
@@ -43,8 +42,7 @@
 * Structures are generated for all RPC request and response types.
 * Implementation of a module Msg service: (https://docs.cosmos.network/master/building-modules/msg-services.html)[https://docs.cosmos.network/master/building-modules/msg-services.html]
 * Method to define messages using Msg services - Amino LegacyMsg: (https://docs.cosmos.network/master/building-modules/messages-and-queries.html#legacy-amino-legacymsgs)[https://docs.cosmos.network/master/building-modules/messages-and-queries.html#legacy-amino-legacymsgs]
-=======
+
 ## Long-running exercise
 
-See the section about transactions. Think later about how to divide into the 2 sections.
->>>>>>> b41ffcf4
+See the section about transactions. Think later about how to divide into the 2 sections.