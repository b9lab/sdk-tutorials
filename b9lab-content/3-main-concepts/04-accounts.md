--- conflicted
+++ resolved
@@ -10,11 +10,7 @@
 
 An account is a pair of keys called PubKey, a public key, and PrivKey, a private key. A public is a unique identifier for a user or entity that is safe to disclose.  
 
-<<<<<<< HEAD
-Private keys are sensitive information that users are required to manage confidentially. Private keys are used to sign information in a way that **proves** to others that the message was signed by someone using the private key that corresponds to a given public key. This is done without revealing the private key itself. 
-=======
 Private keys are sensitive information that users are required to manage confidentially. Private keys are used to sign information in a way that **proves** to others that the message was signed by someone using the private key that corresponds to a given public key. This is done without revealing the private key itself.
->>>>>>> b41ffcf4
 
 ## Public Key Cryptography
 
@@ -25,19 +21,11 @@
 * **Authentication**, because the public key serves as a verification instrument for the private key pair;
 * **Encryption**, because only the private key can decrypt the information encrypted with the public key.
 
-<<<<<<< HEAD
-We will focus on the Authentication aspect. 
-
-Compared to symmetric key algorithms, asymmetric ones do not require parties to use a secure channel to exchange the keys for encryption and decryption.
-
-Public key cryptography assures confidentiality, authenticity and non-repudiability. Examples of applications include [S/MIME](https://en.wikipedia.org/wiki/S/MIME) and [GPG](https://en.wikipedia.org/wiki/GNU_Privacy_Guard), as well as the basis of several Internet standards like [SSL](https://www.ssl.com/faqs/faq-what-is-ssl/) and [TLS](https://en.wikipedia.org/wiki/Transport_Layer_Security). 
-=======
 We will focus on the Authentication aspect.
 
 Compared to symmetric key algorithms, asymmetric ones do not require parties to use a secure channel to exchange the keys for encryption and decryption.
 
 Public key cryptography assures confidentiality, authenticity and non-repudiability. Examples of applications include [S/MIME](https://en.wikipedia.org/wiki/S/MIME) and [GPG](https://en.wikipedia.org/wiki/GNU_Privacy_Guard), as well as the basis of several Internet standards like [SSL](https://www.ssl.com/faqs/faq-what-is-ssl/) and [TLS](https://en.wikipedia.org/wiki/Transport_Layer_Security).
->>>>>>> b41ffcf4
 
 Due to its computational complexity, asymmetric cryptography is normally applied to small data blocks. In a hybrid system, symmetric and asymmetric cryptography are combined. For example, asymmetric encryption could be employed to transfer a symmetric encryption, which would then be used as an encryption key for the message. Examples of this hybrid system include [PGP](https://en.wikipedia.org/wiki/Pretty_Good_Privacy).
 
@@ -56,38 +44,6 @@
 * Bob sends Alice his announcement and its signature
 * Alice verifies the signature with Bob's public key
 
-<<<<<<< HEAD
-When Alice has verified the signature, she will see that the announcement was signed using the private key that corresponds to Bob’s public key which is already known to represent Bob. 
-
-In summary, private keys are used to **prove** that messages originate from owners of accounts that are known by their public keys. More precisely, signatures **prove** that messages were signed by someone with knowledge of the private key that corresponds to a given public key. This is the basis of user authentication in a blockchain. For this reason, private keys are jealously guarded secrets. 
-
-## Hyper-Deterministic Wallets
-
-Blockchains generally maintain ledgers of user accounts and rely on public key cryptography for user authentication. Implicitly, knowledge of one’s public and private keys is a requirement for executing transactions. Client software applications known as wallets provide methods to generate new key pairs and store them between sessions, as well as basic services such as creating transactions, signing messages, interacting with applications (for example, web pages) and communicating with the blockchain. 
-
-Although it is technically feasible to generate and store multiple key pairs in a wallet, key management is less than ideal for users in that scenario. Given that all keys would exist in one place only, users would need to devise ways to recover those keys in adverse situations such as the loss or destruction of the computer. To put it simply, the more accounts, the more keys to back up. 
-
-A Hyper-deterministic Wallet uses a single seed phrase to generate many key pairs. In this way, only the seed phrase needs to be backed up. 
-
-Cosmos SDK uses [BIP32](https://en.bitcoin.it/wiki/BIP_0032) which allows users to generate a set of accounts from an initial secret that usually consists of 12 or 24 words known as the mnemonic. Importantly, key pairs can always be reproduced from the mnemonic.
-
-To see BIP32 in action, visit [https://www.bip32.net/](https://www.bip32.net/). Click `Show entropy details` and enter random data in the `Entropy` field. This reveals an important aspect of the initial seed generation process. A source of randomness is essential. As you provide entropy, the `BIP39 Mnemonic` field will begin to populate with words. Scrolling down further and selecting the `BIP39` tab under `Derived Addresses`, you will see `Public Key` and `Private Key` pairs. 
-
-Like most blockchain implementations, Cosmos derives addresses from the public keys. More on this below. 
-
-![hd accounts](./images/hd-accounts.png)
-
-Using BIP39, a user is required only to store their BIP39 mnemonic in a safe and confidential manner. All key pairs can be reconstructed from the mnemonic because it’s deterministic. There is no practical upper limit to the number of key pairs that can be generated from a single mnemonic, hence the name hyper-deterministic that is used to describe this approach to key generation. 
-
-## Keyring, Addresses and Address Types
-
-In the Cosmos SDK, keys are stored and managed in an object called a Keyring. 
-
-Authentication is implemented as signature verification. 
-
-* Users generate transactions, sign transactions and send the signed transaction to the blockchain.
-* Transactions are formatted with the public key as part of the message. Signatures are verified by confirming that the signature’s public key matches the public key in the message. If the message is signed by anyone other than the purported sender, then the signature is invalid and the transaction is rejected. 
-=======
 When Alice has verified the signature, she will see that the announcement was signed using the private key that corresponds to Bob’s public key which is already known to represent Bob.
 
 In summary, private keys are used to **prove** that messages originate from owners of accounts that are known by their public keys. More precisely, signatures **prove** that messages were signed by someone with knowledge of the private key that corresponds to a given public key. This is the basis of user authentication in a blockchain. For this reason, private keys are jealously guarded secrets.
@@ -118,7 +74,6 @@
 
 * Users generate transactions, sign transactions and send the signed transaction to the blockchain.
 * Transactions are formatted with the public key as part of the message. Signatures are verified by confirming that the signature’s public key matches the public key in the message. If the message is signed by anyone other than the purported sender, then the signature is invalid and the transaction is rejected.
->>>>>>> b41ffcf4
 
 In case the foregoing is unclear, consider the following pseudo message:
 
@@ -144,19 +99,11 @@
 
 ## Accounts
 
-<<<<<<< HEAD
-The `BaseAccount` object provides the basic account implementation that stores authentication information. 
-
-## Public Keys
-
-These are generally not used to reference accounts (see Addresses, below). Public keys do exist and they are accessible through the `cryptoTypes.PubKey` interface. This facilitates operations developers may find useful such as signing off-chain messages or using a public key for other out-of-band operations. 
-=======
 The `BaseAccount` object provides the basic account implementation that stores authentication information.
 
 ## Public Keys
 
 These are generally not used to reference accounts (see Addresses, below). Public keys do exist and they are accessible through the `cryptoTypes.PubKey` interface. This facilitates operations developers may find useful such as signing off-chain messages or using a public key for other out-of-band operations.
->>>>>>> b41ffcf4
 
 ## Addresses
 
@@ -168,9 +115,6 @@
 
 ## Keyring
 
-<<<<<<< HEAD
-The Keyring object stores and manages multiple accounts. In the SDK, the Keyring object implements the Keyring interface. 
-=======
 The Keyring object stores and manages multiple accounts. In the SDK, the Keyring object implements the Keyring interface.
 
 ## Long-running exercise
@@ -194,5 +138,4 @@
     ```
     Then, we would have a `Move()` function on the `FullGame` that confirms that the move comes from the right player. For now, we do not look at the serialization of this `FullGame`, and at what path(s) it would go, but we keep in mind that we will need to have all elements serialized.
 
-TODO: in code.
->>>>>>> b41ffcf4
+TODO: in code.