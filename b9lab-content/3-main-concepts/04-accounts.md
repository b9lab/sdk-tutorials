--- conflicted
+++ resolved
@@ -8,11 +8,7 @@
 
 ## What is an Account?
 
-<<<<<<< HEAD
-An account is a pair of keys called PubKey, a public key, and PrivKey, a private key. A public is a unique identifier for a user or entity that is safe to disclose.  
-=======
 An account is a pair of keys called PubKey (a public key), and PrivKey (a private key). A public is a unique identifier for a user or entity that is safe to disclose.  
->>>>>>> a4d4848d
 
 Private keys are sensitive information that users are required to manage confidentially. Private keys are used to sign information in a way that **proves** to others that the message was signed by someone using the private key that corresponds to a given public key. This is done without revealing the private key itself.
 
