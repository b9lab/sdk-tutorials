---
title: "Accounts"
order: 3
description: Discover how accounts, addresses, keys, and keyrings relate to each other
tag: deep-dive
---

# Accounts

## What is an account?

<<<<<<< HEAD
An account is a pair of keys called PubKey (a public key) and PrivKey (a private key). A public key is a unique identifier for a user or entity that is safe to disclose. Private keys are sensitive information that users are required to manage confidentially. Private keys are used to sign information in a way that **proves** to others that the message was signed by someone using the private key that corresponds to a given public key. This is done without revealing the private key itself.
=======
An account is a pair of keys called PubKey, a public key, and PrivKey, a private key. A public key is a unique identifier for a **user or entity** that is safe to disclose.  
>>>>>>> 40244798

## Public key cryptography

<<<<<<< HEAD
Modern cryptographic systems leverage computer capabilities to make the power of certain mathematical functions accessible. Public key cryptography, also known as **asymmetric cryptography**, is a cryptographic system that employs pairs of keys. Every pair consists of a public and a private key. The public key can be shared publicly. The security of the system is not endangered as long as the private key is not disclosed. Compared to symmetric key algorithms, asymmetric ones do not require parties to use a secure channel to exchange the keys for encryption and decryption.

Asymmetric cryptography has two primary applications:

* **Authentication.** The public key serves as a verification instrument for the private key pair.
* **Encryption.** Only the private key can decrypt the information encrypted with the public key.
=======
## Public Key Cryptography

Public key cryptography, also known as **asymmetric cryptography**, is a cryptographic system that employs pairs of keys. Every pair consists of a public and a private key. The public key can be shared publicly and the security of the system is not endangered as long as the private key is not disclosed.

Asymmetric cryptography has two primary applications:

* **Authentication**, because the public key serves as a verification instrument for the private key pair;
* **Encryption**, because only the private key can decrypt the information encrypted with the public key.

We will focus on the _authentication_ aspect.
>>>>>>> 40244798

We will focus on the authentication aspect of asymmetric cryptography.

Public key cryptography assures confidentiality, authenticity, and non-reputability. Examples of applications include [S/MIME](https://en.wikipedia.org/wiki/S/MIME) and [GPG](https://en.wikipedia.org/wiki/GNU_Privacy_Guard), as well as the basis of several internet standards like [SSL](https://www.ssl.com/faqs/faq-what-is-ssl/) and [TLS](https://en.wikipedia.org/wiki/Transport_Layer_Security).

Due to its computational complexity, asymmetric cryptography is normally applied to small data blocks. In a hybrid system, symmetric and asymmetric cryptography are combined. For example, asymmetric encryption could be employed to transfer a symmetric encryption, which would then be used as an encryption key for the message. Examples of hybrid systems include [PGP](https://en.wikipedia.org/wiki/Pretty_Good_Privacy).

<<<<<<< HEAD
The **length of keys** is vital. Asymmetric cryptographic keys are usually very long. One can keep in mind a general principle: the longer the key, the more difficult it is to break the code. To break an asymmetric key with a brute force attack, the attacker would need to try every possible key.
=======
The length of keys is vital. Asymmetric cryptographic keys are usually very long. One can keep in mind a general principle: the longer the key, the more difficult it is to break the code. To break an asymmetric key, the attacker needs to try every possible key (brute force attack). The longer the key is, the more difficult it is to guess.
>>>>>>> 40244798

## Public and private keys

<<<<<<< HEAD
Asymmetric keys always come in pairs and offer their owner various capabilities. Those capabilities are based on cryptographic mathematics. As their names suggest, the public key is meant to be distributed to whoever is relevant, while the private key is to be jealously guarded. This is akin to publicizing your house address, but keeping the key to your house private. Do not be Dilbert's CEO, a story in 2 parts.
=======
Asymmetric keys always come in pairs and offer their owner various capabilities. Those capabilities are based on cryptographic mathematics. As their name suggests, the public key is meant to be distributed to whoever is relevant, while the private key is to remain a secret. This is similar to sharing your house address, but keeping the key to your house private. Don't be Dilbert's CEO, [a story](http://dilbert.com/strip/2018-10-26) in [2 parts](http://dilbert.com/strip/2018-10-27).
>>>>>>> 40244798

### Sign and verify: An example

Alice wants to make sure that Bob's public announcement is indeed from Bob:

* Bob gives Alice his public key.
* Bob signs his announcement with his private key.
* Bob sends Alice his announcement and its signature.
* Alice verifies the signature with Bob's public key.

When Alice has verified the signature, she will be convinced that the announcement was signed using the private key that corresponds to Bob’s public key, which is already known to represent Bob.

In summary, private keys are used to **prove** that messages originate from the owners of accounts, known by their public keys. More precisely, signatures **prove** that messages were signed by someone that knows the private key that corresponds to a given public key. This is the basis of user authentication in a blockchain. For this reason, private keys are jealously guarded secrets.

## Hierarchical-deterministic wallets

<<<<<<< HEAD
Blockchains generally maintain ledgers of user accounts and rely on public key cryptography for user authentication. Implicitly, knowledge of one’s public and private keys is a requirement to execute transactions. Client software applications, known as wallets, provide methods to generate new key pairs and store them between sessions, as well as basic services such as creating transactions, signing messages, interacting with applications (for example, web pages), and communicating with the blockchain.
=======
<ExpansionPanel title="How to manage multiple key pairs over multiple blockchains">

## Hierarchical deterministic wallets
>>>>>>> 40244798

Although it is technically feasible to generate and store multiple key pairs in a wallet, key management is less than ideal for users in such a scenario. Given that all keys would exist in one place only, users would need to devise ways to recover their keys in adverse situations, such as the loss or destruction of the computer. To put it simply, the more accounts, the more keys to back them up.

<<<<<<< HEAD
A **hierarchical-deterministic (HD) wallet** uses a single seed phrase to generate many key pairs. Therefore, only the seed phrase needs to be backed up.

The Cosmos SDK uses [BIP32](https://en.bitcoin.it/wiki/BIP_0032), which allows users to generate a set of accounts from an initial secret that usually consists of 12 or 24 words known as the mnemonic. Importantly, key pairs can always be reproduced from the mnemonic.

<HighlightBox type="tip">

To see BIP32 in action, visit [https://www.bip32.net/](https://www.bip32.net/).
=======
Although it is technically feasible to generate and store multiple key pairs in a wallet, key management quickly becomes tedious and error-prone for users. Given that all keys would exist only in one place, users would need to devise ways to recover the keys in adverse situations, such as the loss or destruction of the computer. To put it simply, the more accounts, the more keys to back up.

### Do I need many addresses, though?

Using multiple addresses can help you improve your privacy. You may be a single individual, or entity, but you may want to transact with others under different aliases. Additionally, in the Cosmos ecosystem, you will likely interact with more than one blockchain. It is convenient that your inevitably-different addresses on different blockchains can all stem from a single seed.

A **hierarchical deterministic wallet** uses a single seed phrase to generate many key pairs. In this way, only the seed phrase needs to be backed up.

The Cosmos SDK uses [BIP32](https://en.bitcoin.it/wiki/BIP_0032), which allows users to generate a set of accounts from an initial **secret** and a **derivation path**, containing some input data such as a blockchain identifier and account index, among others. Since BIP39, this initial secret is mostly generated with 12 or 24 words, known as the mnemonic, taken from a standardized dictionary. Importantly, key pairs can always be mathematically reproduced from the mnemonic and the derivation path, which explains the deterministic nature of wallets.

To see BIP32 in action, visit [bip32.net](https://www.bip32.net/). Click `Show entropy details` and enter random data in the `Entropy` field. This reveals an important aspect of the initial seed generation process. A source of randomness is essential. As you provide entropy, the `BIP39 Mnemonic` field begins to populate with words. Scroll down further and select the `BIP32` `Derivation Path` tab, then, under `Derived Addresses`, you can see the `Public Key` and `Private Key` pairs.
>>>>>>> 40244798

Click `Show entropy details` and enter random data in the `Entropy` field. This reveals an important aspect of the initial seed generation process. A source of randomness is essential. As you provide entropy, the `BIP39 Mnemonic` field will begin to populate with words. By scrolling down further and selecting the `BIP39` tab under `Derived Addresses`, you will see the `Public Key` and `Private Key` pairs.

<<<<<<< HEAD
</HighlightBox>

Like most blockchain implementations, Cosmos derives addresses from the public keys - more on this below.
=======
![From a mnemonic seed to accounts](./images/hd-accounts.png)

When using BIP39 or one of its variants, a user is required only to store their BIP39 mnemonic in a safe and confidential manner. All key pairs can be reconstructed from the mnemonic because it’s deterministic. The input taken from the [BIP44](https://github.com/bitcoin/bips/blob/master/bip-0044.mediawiki) derivation path is utilized to generate a key pair for every blockchain using one single mnemonic, hence the name hierarchical deterministic to describe this approach of key generation.

</ExpansionPanel>
>>>>>>> 40244798

![HD wallets: The seed, keys, addresses, and accounts](./images/hd-accounts.png)

When using BIP39, a user is required only to store their BIP39 mnemonic safely and confidentially. All key pairs can be reconstructed from the mnemonic because it is deterministic. There is no practical upper limit to the number of key pairs that can be generated from a single mnemonic, hence the name hyper-deterministic is used to describe this approach for key generation.

## Keyring, addresses, and address types

In the Cosmos SDK, keys are stored and managed in an object called a **keyring**.

Authentication is implemented as signature verification:

* Users generate transactions, sign transactions, and send the signed transaction to the blockchain.
* Transactions are formatted with the public key as part of the message. Signatures are verified by confirming that the signature's public key matches the public key associated with the sender. If the message is signed by anyone other than the purported sender, then the signature is invalid and the transaction is rejected.

In case the foregoing is unclear, consider the following pseudo message:

```
Message: {
<<<<<<< HEAD
  Payload: {
    Sender: “0x1234”,
    Data: “Hello World”
  },
  Signature: “0xabcd”
}
```
=======
    Payload: {
        Sender: "0x1234",
        Data: "Hello World"
    },
    Signature: "0xabcd"
}
```
Passing `Payload` and `Signature` into the signature verification function returns a sender. This derived sender must match the `Sender` in the `Payload` itself. This confirms that the `Payload` could only originate from someone with knowledge of the private key corresponding to `Sender: “0x1234”`.
>>>>>>> 40244798

Passing `Payload` into the signature verification function will return a sender. The derived sender must match the sender in the `Payload` itself. This will confirm that the `Payload` could only originate from someone that knows the private key corresponding to `Sender: “0x1234”`.

## Signature schemes

As you might guess, there is more than one implementation of the public key signature process previously described. The Cosmos SDK supports the following digital key schemes for creating digital signatures:

<<<<<<< HEAD
* [secp256k1](https://www.secg.org/sec2-v2.pdf), as implemented in the SDK's crypto/keys/secp256k1 package. This is the most common and the same one used for Bitcoin;
* [secp256r1](https://www.secg.org/sec2-v2.pdf), as implemented in the SDK's crypto/keys/secp256r1 package;
* [tm-ed25519](https://ed25519.cr.yp.to/ed25519-20110926.pdf), as implemented in the SDK crypto/keys/ed25519 package. This scheme is supported only for consensus validation.
=======
* [secp256k1](https://www.secg.org/sec2-v2.pdf), as implemented in the SDK's crypto/keys/secp256k1 package.
* [secp256r1](https://www.secg.org/sec2-v2.pdf), as implemented in the SDK's crypto/keys/secp256r1 package.
* [tm-ed25519](https://ed25519.cr.yp.to/ed25519-20110926.pdf), as implemented in the SDK crypto/keys/ed25519 package. This scheme is supported only for the consensus validation.
>>>>>>> 40244798

![Cosmos' signature schemes](./images/signature_schemes.png)

## Accounts

The `BaseAccount` object provides the basic account implementation that stores authentication information.

## Public keys

Public keys are generally not used to reference accounts (see Addresses, below). Public keys do exist and they are accessible through the `cryptoTypes.PubKey` interface. This facilitates operations developers may find useful, such as signing off-chain messages or using a public key for other out-of-band operations.

## Address

An address is a public information normally used to reference an account. Addresses are derived from public keys using [ADR-28](https://github.com/cosmos/cosmos-sdk/blob/master/docs/architecture/adr-028-public-key-addresses.md). Three types of addresses specify a context when an account is used:

* `AccAddress` identifies users (the sender of a message).
* `ValAddress` identifies validator operators.
* `ConsAddress` identifies validator nodes that are participating in consensus. Validator nodes are derived using the [ed25519](https://www.cryptopp.com/wiki/Ed25519) curve.

## Keyring

The keyring object stores and manages multiple accounts. In the SDK, the keyring object implements the keyring interface.

<<<<<<< HEAD
## Long-running exercise

Previously, your ABCI application accepted anonymous checkers moves. This can be a problem. By introducing accounts, you are going to restrict the moves to the right player.

If you planned on staying with a single game, you would do the following:

* In your `/store`, you would add:
    * `/store/players/black: Address`
    * `/store/players/red: Address`
* In your `DeliverTx` code, or whichever equivalent in the Cosmos SDK, before calling [`Move()`](https://github.com/batkinson/checkers-go/blob/a09daeb/checkers/checkers.go#L274), you would confirm that the move is coming from the right player.

But because you want to eventually handle multiple games, you need to define a `FullGame` type in storage and assign players there, in pseudo-code:

```
    struct FullGame {
        board: Game, // Which contains the Pieces and the Turn when in memory.
        players: {
            black: Address,
            red: Address
        }
    }
```

Then, we would have a `Move()` function on the `FullGame`, which confirms that the move comes from the right player. For now, we do not look at the serialization of this `FullGame`, and at what path(s) it would go, but we keep in mind that we will need to have all elements serialized.

TODO: in code.
=======
## Next up

In the [next section](./05-transactions), you will learn how transactions are generated and handled in the Cosmos SDK.

<ExpansionPanel title="Show me some code for my checkers' blockchain">

Previously, our ABCI application accepted anonymous checkers moves. This was a problem. With accounts, you can restrict moves to the right player.

As first step to port the checkers' blockchain to the Cosmos SDK, you are going to differentiate between players and other actors. This will help to make sure there is no identity spoofing, that players do not play out of turn, and reward the correct winner when the time comes. You are also going to store the creator of a game, which may, or may not, be a player.

## Game object

Let's define some elements of the eventual stored game:

```go
type StoredGame struct {
    Creator string // A stringified address for the creator of the game.
    Red string // A stringified address for the player playing reds.
    Black string // A stringified address for the player playing blacks.
    ...
}
```

How would you extract and serialize addresses? Easy, the extraction is handled like this:

```go
import (
    sdk "github.com/cosmos/cosmos-sdk/types"
)

creator, err := sdk.AccAddressFromBech32(storedGame.Creator)
if err != nil {
    // Handle the error.
}
```
While the serialization is handled in this way:

```go
var creator sdk.AccAddress
storedGame.Creator = creator.String()
```
Similarly, you will only accept the right players regarding transactions - as you will learn in the next section.

## Remaining game object

Defining the players is good, but the stored game is not complete unless we add game details, for example, the current board state and the game's unique identifier. Conveniently, you can [serialize](https://github.com/batkinson/checkers-go/blob/a09daeb/checkers/checkers.go#L303) and [deserialize](https://github.com/batkinson/checkers-go/blob/a09daeb/checkers/checkers.go#L331) the board state, so we can already confirm the following struct:

```go
type StoredGame struct {
    Creator string
    Index string // The unique id that identifies this game.
    Game string // The serialized board.
    Turn string // "red" or "black"
    Red string
    Black string
}
```

If you want to go beyond these out-of-context code samples and instead see more in detail how to define all this, head to the [section on how to build your chain](../5-my-own-chain/01-index).

</ExpansionPanel>
>>>>>>> 40244798
<|MERGE_RESOLUTION|>--- conflicted
+++ resolved
@@ -1,30 +1,17 @@
 ---
 title: "Accounts"
-order: 3
-description: Discover how accounts, addresses, keys, and keyrings relate to each other
-tag: deep-dive
+order: 4
+description: Accounts, addresses and keys in Cosmos.
 ---
 
 # Accounts
 
-## What is an account?
+## What is an Account?
 
-<<<<<<< HEAD
-An account is a pair of keys called PubKey (a public key) and PrivKey (a private key). A public key is a unique identifier for a user or entity that is safe to disclose. Private keys are sensitive information that users are required to manage confidentially. Private keys are used to sign information in a way that **proves** to others that the message was signed by someone using the private key that corresponds to a given public key. This is done without revealing the private key itself.
-=======
 An account is a pair of keys called PubKey, a public key, and PrivKey, a private key. A public key is a unique identifier for a **user or entity** that is safe to disclose.  
->>>>>>> 40244798
 
-## Public key cryptography
+Private keys are sensitive information that users are required to manage confidentially. Private keys are used to sign information in a way that **proves** to others that the message was signed by someone using the private key that corresponds to a given public key. This is done without revealing the private key itself.
 
-<<<<<<< HEAD
-Modern cryptographic systems leverage computer capabilities to make the power of certain mathematical functions accessible. Public key cryptography, also known as **asymmetric cryptography**, is a cryptographic system that employs pairs of keys. Every pair consists of a public and a private key. The public key can be shared publicly. The security of the system is not endangered as long as the private key is not disclosed. Compared to symmetric key algorithms, asymmetric ones do not require parties to use a secure channel to exchange the keys for encryption and decryption.
-
-Asymmetric cryptography has two primary applications:
-
-* **Authentication.** The public key serves as a verification instrument for the private key pair.
-* **Encryption.** Only the private key can decrypt the information encrypted with the public key.
-=======
 ## Public Key Cryptography
 
 Public key cryptography, also known as **asymmetric cryptography**, is a cryptographic system that employs pairs of keys. Every pair consists of a public and a private key. The public key can be shared publicly and the security of the system is not endangered as long as the private key is not disclosed.
@@ -35,29 +22,20 @@
 * **Encryption**, because only the private key can decrypt the information encrypted with the public key.
 
 We will focus on the _authentication_ aspect.
->>>>>>> 40244798
 
-We will focus on the authentication aspect of asymmetric cryptography.
+Compared to symmetric key algorithms, asymmetric ones do not require parties to use a secure channel to exchange the keys for encryption and decryption.
 
-Public key cryptography assures confidentiality, authenticity, and non-reputability. Examples of applications include [S/MIME](https://en.wikipedia.org/wiki/S/MIME) and [GPG](https://en.wikipedia.org/wiki/GNU_Privacy_Guard), as well as the basis of several internet standards like [SSL](https://www.ssl.com/faqs/faq-what-is-ssl/) and [TLS](https://en.wikipedia.org/wiki/Transport_Layer_Security).
+Public key cryptography assures confidentiality, authenticity and non-repudiability. Examples of applications include [S/MIME](https://en.wikipedia.org/wiki/S/MIME) and [GPG](https://en.wikipedia.org/wiki/GNU_Privacy_Guard), as well as the basis of several Internet standards like [SSL](https://www.ssl.com/faqs/faq-what-is-ssl/) and [TLS](https://en.wikipedia.org/wiki/Transport_Layer_Security).
 
-Due to its computational complexity, asymmetric cryptography is normally applied to small data blocks. In a hybrid system, symmetric and asymmetric cryptography are combined. For example, asymmetric encryption could be employed to transfer a symmetric encryption, which would then be used as an encryption key for the message. Examples of hybrid systems include [PGP](https://en.wikipedia.org/wiki/Pretty_Good_Privacy).
+Due to its computational complexity, asymmetric cryptography is normally applied to small data blocks. In a hybrid system, symmetric and asymmetric cryptography are combined. For example, asymmetric encryption could be employed to transfer a symmetric encryption, which would then be used as an encryption key for the message. Examples of this hybrid system include [PGP](https://en.wikipedia.org/wiki/Pretty_Good_Privacy).
 
-<<<<<<< HEAD
-The **length of keys** is vital. Asymmetric cryptographic keys are usually very long. One can keep in mind a general principle: the longer the key, the more difficult it is to break the code. To break an asymmetric key with a brute force attack, the attacker would need to try every possible key.
-=======
 The length of keys is vital. Asymmetric cryptographic keys are usually very long. One can keep in mind a general principle: the longer the key, the more difficult it is to break the code. To break an asymmetric key, the attacker needs to try every possible key (brute force attack). The longer the key is, the more difficult it is to guess.
->>>>>>> 40244798
 
-## Public and private keys
+## Public/Private Keys
 
-<<<<<<< HEAD
-Asymmetric keys always come in pairs and offer their owner various capabilities. Those capabilities are based on cryptographic mathematics. As their names suggest, the public key is meant to be distributed to whoever is relevant, while the private key is to be jealously guarded. This is akin to publicizing your house address, but keeping the key to your house private. Do not be Dilbert's CEO, a story in 2 parts.
-=======
 Asymmetric keys always come in pairs and offer their owner various capabilities. Those capabilities are based on cryptographic mathematics. As their name suggests, the public key is meant to be distributed to whoever is relevant, while the private key is to remain a secret. This is similar to sharing your house address, but keeping the key to your house private. Don't be Dilbert's CEO, [a story](http://dilbert.com/strip/2018-10-26) in [2 parts](http://dilbert.com/strip/2018-10-27).
->>>>>>> 40244798
 
-### Sign and verify: An example
+### Sign and Verify Example
 
 Alice wants to make sure that Bob's public announcement is indeed from Bob:
 
@@ -68,29 +46,14 @@
 
 When Alice has verified the signature, she will be convinced that the announcement was signed using the private key that corresponds to Bob’s public key, which is already known to represent Bob.
 
-In summary, private keys are used to **prove** that messages originate from the owners of accounts, known by their public keys. More precisely, signatures **prove** that messages were signed by someone that knows the private key that corresponds to a given public key. This is the basis of user authentication in a blockchain. For this reason, private keys are jealously guarded secrets.
+In summary, private keys are used to **prove** that messages originate from owners of accounts that are known by their public keys. More precisely, signatures **prove** that messages were signed by someone with knowledge of the private key that corresponds to a given public key. This is the basis of user authentication in a blockchain. For this reason, private keys are jealously guarded secrets.
 
-## Hierarchical-deterministic wallets
-
-<<<<<<< HEAD
-Blockchains generally maintain ledgers of user accounts and rely on public key cryptography for user authentication. Implicitly, knowledge of one’s public and private keys is a requirement to execute transactions. Client software applications, known as wallets, provide methods to generate new key pairs and store them between sessions, as well as basic services such as creating transactions, signing messages, interacting with applications (for example, web pages), and communicating with the blockchain.
-=======
 <ExpansionPanel title="How to manage multiple key pairs over multiple blockchains">
 
 ## Hierarchical deterministic wallets
->>>>>>> 40244798
 
-Although it is technically feasible to generate and store multiple key pairs in a wallet, key management is less than ideal for users in such a scenario. Given that all keys would exist in one place only, users would need to devise ways to recover their keys in adverse situations, such as the loss or destruction of the computer. To put it simply, the more accounts, the more keys to back them up.
+Blockchains generally maintain ledgers of user accounts and rely on public key cryptography for user authentication. Implicitly, knowledge of one’s public and private keys is a requirement for executing transactions. Client software applications known as wallets provide methods to generate new key pairs and store them between sessions, as well as basic services such as creating transactions, signing messages, interacting with applications (for example, web pages) and communicating with the blockchain.
 
-<<<<<<< HEAD
-A **hierarchical-deterministic (HD) wallet** uses a single seed phrase to generate many key pairs. Therefore, only the seed phrase needs to be backed up.
-
-The Cosmos SDK uses [BIP32](https://en.bitcoin.it/wiki/BIP_0032), which allows users to generate a set of accounts from an initial secret that usually consists of 12 or 24 words known as the mnemonic. Importantly, key pairs can always be reproduced from the mnemonic.
-
-<HighlightBox type="tip">
-
-To see BIP32 in action, visit [https://www.bip32.net/](https://www.bip32.net/).
-=======
 Although it is technically feasible to generate and store multiple key pairs in a wallet, key management quickly becomes tedious and error-prone for users. Given that all keys would exist only in one place, users would need to devise ways to recover the keys in adverse situations, such as the loss or destruction of the computer. To put it simply, the more accounts, the more keys to back up.
 
 ### Do I need many addresses, though?
@@ -102,48 +65,28 @@
 The Cosmos SDK uses [BIP32](https://en.bitcoin.it/wiki/BIP_0032), which allows users to generate a set of accounts from an initial **secret** and a **derivation path**, containing some input data such as a blockchain identifier and account index, among others. Since BIP39, this initial secret is mostly generated with 12 or 24 words, known as the mnemonic, taken from a standardized dictionary. Importantly, key pairs can always be mathematically reproduced from the mnemonic and the derivation path, which explains the deterministic nature of wallets.
 
 To see BIP32 in action, visit [bip32.net](https://www.bip32.net/). Click `Show entropy details` and enter random data in the `Entropy` field. This reveals an important aspect of the initial seed generation process. A source of randomness is essential. As you provide entropy, the `BIP39 Mnemonic` field begins to populate with words. Scroll down further and select the `BIP32` `Derivation Path` tab, then, under `Derived Addresses`, you can see the `Public Key` and `Private Key` pairs.
->>>>>>> 40244798
 
-Click `Show entropy details` and enter random data in the `Entropy` field. This reveals an important aspect of the initial seed generation process. A source of randomness is essential. As you provide entropy, the `BIP39 Mnemonic` field will begin to populate with words. By scrolling down further and selecting the `BIP39` tab under `Derived Addresses`, you will see the `Public Key` and `Private Key` pairs.
+Like most blockchain implementations, Cosmos derives addresses from the public keys. More on this below.
 
-<<<<<<< HEAD
-</HighlightBox>
-
-Like most blockchain implementations, Cosmos derives addresses from the public keys - more on this below.
-=======
 ![From a mnemonic seed to accounts](./images/hd-accounts.png)
 
 When using BIP39 or one of its variants, a user is required only to store their BIP39 mnemonic in a safe and confidential manner. All key pairs can be reconstructed from the mnemonic because it’s deterministic. The input taken from the [BIP44](https://github.com/bitcoin/bips/blob/master/bip-0044.mediawiki) derivation path is utilized to generate a key pair for every blockchain using one single mnemonic, hence the name hierarchical deterministic to describe this approach of key generation.
 
 </ExpansionPanel>
->>>>>>> 40244798
 
-![HD wallets: The seed, keys, addresses, and accounts](./images/hd-accounts.png)
+## Keyring, Addresses and Address Types
 
-When using BIP39, a user is required only to store their BIP39 mnemonic safely and confidentially. All key pairs can be reconstructed from the mnemonic because it is deterministic. There is no practical upper limit to the number of key pairs that can be generated from a single mnemonic, hence the name hyper-deterministic is used to describe this approach for key generation.
+In the Cosmos SDK, keys are stored and managed in an object called a Keyring.
 
-## Keyring, addresses, and address types
+Authentication is implemented as signature verification.
 
-In the Cosmos SDK, keys are stored and managed in an object called a **keyring**.
-
-Authentication is implemented as signature verification:
-
-* Users generate transactions, sign transactions, and send the signed transaction to the blockchain.
-* Transactions are formatted with the public key as part of the message. Signatures are verified by confirming that the signature's public key matches the public key associated with the sender. If the message is signed by anyone other than the purported sender, then the signature is invalid and the transaction is rejected.
+* Users generate transactions, sign transactions and send the signed transaction to the blockchain.
+* Transactions are formatted with the public key as part of the message. Signatures are verified by confirming that the signature’s public key matches the public key in the message. If the message is signed by anyone other than the purported sender, then the signature is invalid and the transaction is rejected.
 
 In case the foregoing is unclear, consider the following pseudo message:
 
 ```
 Message: {
-<<<<<<< HEAD
-  Payload: {
-    Sender: “0x1234”,
-    Data: “Hello World”
-  },
-  Signature: “0xabcd”
-}
-```
-=======
     Payload: {
         Sender: "0x1234",
         Data: "Hello World"
@@ -152,37 +95,28 @@
 }
 ```
 Passing `Payload` and `Signature` into the signature verification function returns a sender. This derived sender must match the `Sender` in the `Payload` itself. This confirms that the `Payload` could only originate from someone with knowledge of the private key corresponding to `Sender: “0x1234”`.
->>>>>>> 40244798
 
-Passing `Payload` into the signature verification function will return a sender. The derived sender must match the sender in the `Payload` itself. This will confirm that the `Payload` could only originate from someone that knows the private key corresponding to `Sender: “0x1234”`.
+## Signature Schemes
 
-## Signature schemes
+As you might guess, there is more than one implementation of the public key signature process described so far. Cosmos SDK supports the following digital key schemes for creating digital signatures:
 
-As you might guess, there is more than one implementation of the public key signature process previously described. The Cosmos SDK supports the following digital key schemes for creating digital signatures:
-
-<<<<<<< HEAD
-* [secp256k1](https://www.secg.org/sec2-v2.pdf), as implemented in the SDK's crypto/keys/secp256k1 package. This is the most common and the same one used for Bitcoin;
-* [secp256r1](https://www.secg.org/sec2-v2.pdf), as implemented in the SDK's crypto/keys/secp256r1 package;
-* [tm-ed25519](https://ed25519.cr.yp.to/ed25519-20110926.pdf), as implemented in the SDK crypto/keys/ed25519 package. This scheme is supported only for consensus validation.
-=======
 * [secp256k1](https://www.secg.org/sec2-v2.pdf), as implemented in the SDK's crypto/keys/secp256k1 package.
 * [secp256r1](https://www.secg.org/sec2-v2.pdf), as implemented in the SDK's crypto/keys/secp256r1 package.
 * [tm-ed25519](https://ed25519.cr.yp.to/ed25519-20110926.pdf), as implemented in the SDK crypto/keys/ed25519 package. This scheme is supported only for the consensus validation.
->>>>>>> 40244798
 
-![Cosmos' signature schemes](./images/signature_schemes.png)
+![signature schemes](./images/signature_schemes.png)
 
 ## Accounts
 
 The `BaseAccount` object provides the basic account implementation that stores authentication information.
 
-## Public keys
+## Public Keys
 
-Public keys are generally not used to reference accounts (see Addresses, below). Public keys do exist and they are accessible through the `cryptoTypes.PubKey` interface. This facilitates operations developers may find useful, such as signing off-chain messages or using a public key for other out-of-band operations.
+These are generally not used to reference accounts (see Addresses, below). Public keys do exist and they are accessible through the `cryptoTypes.PubKey` interface. This facilitates operations developers may find useful such as signing off-chain messages or using a public key for other out-of-band operations.
 
-## Address
+## Addresses
 
-An address is a public information normally used to reference an account. Addresses are derived from public keys using [ADR-28](https://github.com/cosmos/cosmos-sdk/blob/master/docs/architecture/adr-028-public-key-addresses.md). Three types of addresses specify a context when an account is used:
+An address is the public information normally used to reference an account. Addresses are derived from public keys using [ADR-28](https://github.com/cosmos/cosmos-sdk/blob/master/docs/architecture/adr-028-public-key-addresses.md). Three types of addresses specify a context when an account is used:
 
 * `AccAddress` identifies users (the sender of a message).
 * `ValAddress` identifies validator operators.
@@ -190,36 +124,8 @@
 
 ## Keyring
 
-The keyring object stores and manages multiple accounts. In the SDK, the keyring object implements the keyring interface.
+The Keyring object stores and manages multiple accounts. In the SDK, the Keyring object implements the Keyring interface.
 
-<<<<<<< HEAD
-## Long-running exercise
-
-Previously, your ABCI application accepted anonymous checkers moves. This can be a problem. By introducing accounts, you are going to restrict the moves to the right player.
-
-If you planned on staying with a single game, you would do the following:
-
-* In your `/store`, you would add:
-    * `/store/players/black: Address`
-    * `/store/players/red: Address`
-* In your `DeliverTx` code, or whichever equivalent in the Cosmos SDK, before calling [`Move()`](https://github.com/batkinson/checkers-go/blob/a09daeb/checkers/checkers.go#L274), you would confirm that the move is coming from the right player.
-
-But because you want to eventually handle multiple games, you need to define a `FullGame` type in storage and assign players there, in pseudo-code:
-
-```
-    struct FullGame {
-        board: Game, // Which contains the Pieces and the Turn when in memory.
-        players: {
-            black: Address,
-            red: Address
-        }
-    }
-```
-
-Then, we would have a `Move()` function on the `FullGame`, which confirms that the move comes from the right player. For now, we do not look at the serialization of this `FullGame`, and at what path(s) it would go, but we keep in mind that we will need to have all elements serialized.
-
-TODO: in code.
-=======
 ## Next up
 
 In the [next section](./05-transactions), you will learn how transactions are generated and handled in the Cosmos SDK.
@@ -280,5 +186,4 @@
 
 If you want to go beyond these out-of-context code samples and instead see more in detail how to define all this, head to the [section on how to build your chain](../5-my-own-chain/01-index).
 
-</ExpansionPanel>
->>>>>>> 40244798
+</ExpansionPanel>