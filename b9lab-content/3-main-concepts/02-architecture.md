<<<<<<< HEAD
---
title: "A Blockchain App Architecture"
order: 2
description: Architecture of a blockchain application built with Cosmos.
---

# A Blockchain App Architecture

## What is Tendermint

Created in 2014, Tendermint accelerates the development of distinct blockchains by attending to general concerns so that those concerns don’t need to be recreated by developers in each case. You may already be using Tendermint without awareness of this since blockchains including [Hyperledger Burrow](https://hyperledger.github.io/burrow/#/) and [Binance Chain](https://www.binance.org/en/smartChain)  use Tendermint.

More specifically, Tendermint modules attend to consensus and networking, two important components of any blockchain. This frees developers to consider what the blockchain should do at an application level without descending into lower-level blockchain concerns such as peer discovery, block propagation, consensus and transaction finalization. Without Tendermint, developers would be forced to build software to address those concerns which would add additional time, complexity and cost to the blockchain applications they have in mind.

![blockchain application architecture overview](./images/architecture_overview.png)

A blockchain node for an application-focused Cosmos blockchain consists of a state-machine built with the Cosmos SDK and consensus and networking which is handled by Tendermint Core.

As you might expect, Tendermint itself is modular and flexible. We will concentrate on the Tendermint Core used in Cosmos.

## Consensus in Tendermint Core and Cosmos

In summary, Tendermint Core is a high-performance, consistent, and secure **consensus** module with strict fork accountability. It relies on Proof-of-Stake (PoS) with delegation and [Practical Byzantine Fault Tolerance](https://github.com/tendermint/tendermint). Participants signal support for well-behaved, reliable nodes that create and confirm blocks. Users signal support by staking ATOM with the possibility of acquiring a share of network transaction fees but also sharing in the risk of reduced returns or even losses should the node become unreliable.

Network participants are incentivized to stake ATOM in the fittest nodes that they deem most likely to provide a dependable service and to withdraw their support should conditions change. In this way, a Cosmos blockchain is expected to adjust the validator configuration and continue even in adverse conditions.

In more detail, only the top 100 nodes by staked ATOM, the **validators**, participate in the transaction finalization process. The privilege of creating a block is awarded in proportion to the ATOM tokens committed. For example, if a given validator has 15% of the ATOM staked to the top 100 nodes, then it can expect to receive the block creation privilege 15% of the time. The block is broadcasted to the other validators, who are expected to respond promptly and correctly. They will absorb penalties for failing to do so.

Validators confirm candidate blocks. They can and must, of course, reject invalid blocks. They accept the block by returning their signature. When sufficient signatures have been collected by the block creator then the block is finalized and broadcasted to the wider network.

Interestingly, there is no ambiguity in this process. Either a block has the necessary signatures or it does not. If it does, insufficient signatories exist to overturn the block and the block can be described as **finalized** because there is no process in which the blockchain would be reorganized. This provides a level of certainty about transaction finalization that a probabilistic system like Proof-of-Work (PoW) cannot match.

Aggressive block times are feasible because the process is aimed at high performance, dedicated validators with good network connectivity. This is quite different from PoW, which favors inclusion and must accommodate slower nodes with greater latency and less reliability. A Cosmos blockchain can handle thousands of transactions per second with confirmations in the order of seven seconds.

Even though validation is delegated to a subset of all network nodes, the validators, the process avoids concentration of power. The community of users elect the validators, in a manner of speaking, by staking ATOM, participating in both the rewards and the risks of committing to provide a reliable, responsible block validation service.

## Upgradeability

In any known blockchain, a change in the implementation requires an upgrade to the node software running in each node. In a disorderly process with voluntary participation this can result in a hard fork - a situation in which one constituency forges ahead with the old rules and another adopts new rules. While this arrangement has positive aspects and proponents, it also has clear disadvantages in settings where **certainty** is a strict requirementt. For example, uncertainty about transaction finalization (regardless of how miniscule the uncertainty might be) may be unacceptable in settings that are concerned with registries and large assets.

In a Tendermint blockchain, transactions are irreversibly finalized upon block creation and upgrades are themselves governed by the block creation and validation process, which leaves no room for uncertainty. Either the nodes agree to simultaneously upgrade their protocol, or the upgrade proposal fails.

## Tendermint BFT

[Tendermint BFT](https://tendermint.com/core/) packages the **networking and consensus** layers of a blockchain and presents a socket protocol, the Application Blockchain Interface (**ABCI**) to the application layer. Developers focus on higher-order concerns while delegating peer-discovery, validator selection, staking, upgrades, and consensus to the Tendermint BFT. The consensus engine running in one process controls the state machine, the application, running in another process.

The architecture is equally appropriate for **private or public** blockchains.

Tendermint BFT provides security guarantees including:

* **Forks** are never created provided that half or more validators are honest;
* There is **strict accountability** for fork creation. Liability can be determined;
* Transactions are finalized as soon as a block is created.

Tendermint BFT is not concerned with the interpretation of transactions. That would be the application layer (see below). Tendermint presents confirmed, well-formed transactions and blocks of transactions agnostically and facilitates the reverse - sending a transaction. Tendermint is un-opinionated about the meaning of the transactions.

*Block time* is approximately seven seconds and blocks may contain thousands of transactions. Transactions are finalized and cannot be overturned as soon as they appear in a block.

<HighlightBox type="info">
For a deeper dive, visit:

Podcast on consensus systems with Ethan Buchman: https://softwareengineeringdaily.com/2018/03/26/consensus-systems-with-ethan-buchman/
Tendermint BFT engine is connected to the application by a socket protocol called the Application Blockchain Interface (ABCI).
Tendermint ecosystem: https://tendermint.com/core/#ecosystem
</HighlightBox>

## Application Blockchain Interface

There are at least two broad **approaches to application-level concerns** using blockchains. One way is to create a purpose-built blockchain where everything that can be done is defined in the protocol. The other method is to create a programmable state machine and push application concerns to a higher level, such as bytecode created by compilers interpreting higher-level languages. Ethereum-like blockchains are part of the second category. Only the state machine is defined in the on-chain protocol, which defines the rules of contract creation, interaction, and execution and little else.

This method is not without its limitations. First, very little is universally defined. Standards for basic concerns such as tokens emerge organically through voluntary participation. Second, contracts can and do contain repetitive code that may or may not correctly implement the developer’s intentions. Third, the inherent flexibility of it makes it challenging to reason about what is correct or even what is friendly. Finally, there are practical limits to the complexity of operations that are very low as compared to what is possible in other settings.Those limits make it especially difficult to perform analysis or reorganize data, and developers are forced to adapt to the constraints.

A **purpose-built blockchain** is different. There are no hard limits the application developers themselves don’t believe are reasonable and necessary. There is no need to present a “Turing-complete” language or general-purpose, programmable state machine because application concerns are addressed by the protocol the developers create.

Developers who have worked with blockchains based on the Ethereum Virtual Machine (EVM) will recognize a shift in the way concerns are addressed. Authorization and access control, the layout of storage (also known as the state), application governance - application logic, generally - are not implemented as contracts on a state machine. They become properties of a unique blockchain that is built for a singular purpose.

Developers create the Application Layer using the **Cosmos SDK**. The Cosmos SDK provides both a scaffold to get started and a rich set of modules that address common concerns. The Cosmos SDK provides a head start and a framework for getting started as well as a rich set of modules that address common concerns such as governance, tokens, other standards, and interactions with other blockchains through the Inter-Blockchain Protocol (IBC). Creation of a purpose-built blockchain with Cosmos SDK is largely a process of selecting, configuring, and integrating well-solved modules, also known as composing modules. This greatly reduces the scope of original development required since development is focused mostly on the truly novel aspects of the application.

<HighlightBox type="info">
Later, we will dive into the Inter-Blockchain Protocol (IBC). **IBC** is a common framework for exchanging information between blockchains built with Cosmos. For now, it is enough to know that it exists and it enables seamless interaction between blockchains that want to exchange information, such as tokens. In summary, this enables communication between applications that run on separate purpose-built blockchains.
</HighlightBox>

Importantly, application, consensus and network layers are contained within the custom blockchain node that forms the foundation of the custom blockchain.

![ABCI](./images/ABCI.png)

Tendermint passes confirmed transactions to the application layer through the Application Blockchain Interface. The application layer must implement the ABCI, which is a socket protocol. In this way, Tendermint is unconcerned with the interpretation of transactions and the application layer can be unconcerned with propagation, broadcast, confirmation, network formation, and other lower-level concerns that Tendermint attends to, unless it wants to inspect such properties.  

Since the ABCI is a sockets protocol, developers are free to create blockchains in any language that supports sockets, provided their application implements the ABCIe. The ABCI defines the boundary between replication concerns and the application, which is a state machine.

This is, itself, a considerable step forward that simplifies the creation of unique blockchains.

<HighlightBox type="info">
More detailed information the ABCI can be found here:

* A prose specification [https://github.com/tendermint/abci/blob/master/specification.md]
* A protobuf file [https://github.com/tendermint/abci/blob/master/types/types.proto]
* A Go interface [https://github.com/tendermint/abci/blob/master/types/application.go]
* Documentation [http://tendermint.readthedocs.io/en/master/]:
</HighlightBox>

## State Machines

At its core, a blockchain is a replicated state machine. A state machine is a computer science concept, in which a machine can have multiple states but only one state at a time. And, there is a state transition process, or a set of defined processes which are the only way the state changes from the old state to a new state.

![state machine](./images/state_machine_1.png)

The state transition function in a blockchain is virtually synonymous with a transaction. Given an initial state, a confirmed transaction and a set of rules for interpreting that transaction, the machine transitions to a new state. The rules of interpretation are defined at the application layer.

Blockchains are deterministic, so the only correct interpretation of the transaction is the new state, shown as S-prime in the illustration above.

Blockchains are distributed and, in practice, transactions arrive in batches called blocks. There is a state machine that exists after the correct interpretation of each transaction in the block. Each transaction executes in the context of the state machine that resulted from every transaction that preceded it. The state machine that exists after all transactions in the block have been executed is a useful checkpoint, especially when one is interested in historic states.

![state machine](./images/state_machine_2.png)

Developers create the state machine using the Cosmos SDK. This includes storage organization, also known as the state, and the state transaction functions which determine what is permissible and what, if any, adjustments to the state result from each kind of transaction.

In this context, “consensus” establishes a canonical set of well-ordered blocks that contain well-ordered transactions. The chain of blocks is therefore a well-ordered set of all finalized transactions and all nodes agree that the canonical set is the only relevant set. Since the state machine defined by the developers is deterministic, there is only one correct interpretation of the canonical transaction set and, by extension, only one correct determination of the state machine when any given transaction is executed or at any block height.

This state machine definition is silent on the processes that confirm and propagate transactions, and Tendermint is agnostic about the meaning of the blocks it organizes.The Tendermint consensus establishes the ordered set of transactions. By extension, the nodes reach consensus about the state of the application.

![ABCI](./images/ABCI_2.png)

## Additional Details

Many transactions that could be broadcast should not be broadcast. Examples include malformed transactions and spam-like artifacts. Since Tendermint is agnostic about transaction interpretation it cannot make this determination on its own. Therefore, the Application Blockchain Interface includes a `CheckTx` method that Tendermint uses to ask the application layer if the transaction meets minimum acceptability criteria. Applications implement this function.

When blocks are received, Tendermint calls the `DeliverTx` method to pass the information to the application layer for interpretation and possible state machine transition.

Additionally, `BeginBlock` and `EndBlock` messages are broadcast even if blocks contain no transactions. This provides positive confirmation of basic connectivity and no operation time periods. These methods facilitate the execution of scheduled processes that should run in any case because they call methods at the application level where developers can define processes. It is wise to be cautious about adding too much computational weight at the start or completion of each block since the blocks arrive at approximately one-second intervals and too much work could slow down your blockchain.

Any application that uses Tendermint for consensus must implement the Application Blockchain Interface. Fortunately, you do not have to because the Cosmos SDK provides a boilerplate known as the BaseApp to get you started.

In the following exercise, you will create a minimal distributed state machine with the Cosmos SDK. Your state machine will rely on Tendermint for consensus.

## Long-running exercise

Here, we introduce an exercise, a project, that you will bring forward as you learn more. In so doing, you will see how the Cosmos SDK improves your productivity by taking care of the boilerplate. It is still interesting to know about what the boilerplate is, in order to get a better overall picture.

### The setup

We are going to create a blockchain that lets interested people play checkers against each other. There are many versions of the rules. We choose [those](https://www.ducksters.com/games/checkers_rules.php). Also, the object of the exercise is to learn ABCI and Cosmos SDK, not to get lost in the proper implementation of the board state or of the rules of checkers. So we are going to use, and adapt, [this ready-made implementation](https://github.com/batkinson/checkers-go/blob/a09daeb/checkers/checkers.go), with the additional rule that the board is 8x8 and played on black cells. The code will likely require adaptations as we go along. Also, we are not going to be overly concerned with a marketable GUI since, again, that would be a separate project in itself. Of course, we still need to concern ourselves with creating the groundwork for a GUI to be possible in the first place.

When we return to this long running exercise, in the next chapters, the goal is to improve it and use the Cosmos SDK as we learn elements.

As you can imagine, beyond the rules of the game, there is a lot we need to take care of. Therefore, as a start we ought to simplify to the maximum. Have a look at these [specs](https://github.com/tendermint/spec/blob/c939e15/spec/abci/abci.md) to see what the application needs to do to comply with ABCI, and try to figure out how barebones you would make your first, imperfect, checkers game blockchain.

### “Make” the state machine

Here is how we would do it. We _would_ do it, because we are here to learn the Cosmos SDK primarily, not to become proficient at implementing ABCI.

We want to show the minimum viable ABCI state machine. Tendermint does not concern itself with whether proposed transactions are valid, and about how the state changes after such a transaction. It delegates those to the state machine, which will _transform_ transactions into game moves and states.

#### Start the application

This state machine is an application that needs to start before it can receive any requests from Tendermint. We take this opportunity to load in memory the acceptable general moves. Fortunately, this code [exists already](https://github.com/batkinson/checkers-go/blob/a09daeb/checkers/checkers.go#L75):

> `func init()`

#### `Query`: _the_ game state

Yes, there will be a single game, a single board, in the whole blockchain. This is our way of simplifying. We can decide right away how to serialize the board without effort because we have [this function](https://github.com/batkinson/checkers-go/blob/a09daeb/checkers/checkers.go#L303):

> `func (game *Game) String() string`

And we store the board at `/store/board`, and return it in the response's `Value`, when requested via the [`Query`](https://github.com/tendermint/spec/blob/c939e15/spec/abci/abci.md#query) command at `path = "/store/board"`. If and when we need to reinstantiate the board state out of its serialized form, we [can call](https://github.com/batkinson/checkers-go/blob/a09daeb/checkers/checkers.go#L331):

> `func Parse(s string) (*Game, error)`

Sadly, the `String()` function does not save the `.Turn` field, so we need to store whose turn it is to play on our own. We choose to have a `string` at `/store/turn` with the color of the player.

To store this state, our application needs its own database. It needs to store a state at a certain Merkle root value, too, so that it can be recalled at a later date. This is another implementation _detail_ that we need to address when creating our application.

#### `InitChain`: the initial chain state

[That's](https://github.com/tendermint/spec/blob/c939e15/spec/abci/abci.md#initchain) where our only game is initialized. Tendermint sends `app_state_bytes: bytes` to our application, with the initial (genesis) state of the blockchain. In our case, we already know what it would look like, i.e. represent a single game. But our application is a good sport and:

* Take this initial state in;
* Saves it in its database;
* Returns, in `app_hash: bytes`, the Merkle root hash corresponding to this genesis state.

Notice how our application also has to handle the list of validators sent by Tendermint. Let's gloss over this _detail_.

#### A serialized transaction.

We need to decide how to represent a move. In our ready-made implementation, a position `Pos` is represented by [2 `int`](https://github.com/batkinson/checkers-go/blob/a09daeb/checkers/checkers.go#L42-L45), and a move by [2 `Pos`](https://github.com/batkinson/checkers-go/blob/a09daeb/checkers/checkers.go#L168). We can decide to represent a serialized move as 4 `int`, the first 2 for the original position `src`, and the next 2 for the destination position `dst`.

#### `BeginBlock`: a new block is about to be created

[This command](https://github.com/tendermint/spec/blob/c939e15/spec/abci/abci.md#beginblock) instructs the application to load its state at the right place. More precisely, inside `header: Header`, as per its [detailed definition](https://github.com/tendermint/spec/blob/c939e15/spec/core/data_structures.md#header), we find:

> `AppHash: []byte`: Arbitrary byte array returned by the application after executing and commiting the previous block. It serves as the basis for validating any merkle proofs that comes from the ABCI application and represents the state of the actual application rather than the state of the blockchain itself. The first block's `block.Header.AppHash` is given by `ResponseInitChain.app_hash`.

This instructs the application to load, from its database, the right state of the blockchain, which includes the correct `/store/board`. It is important to insist on the fact that the application needs to be able to load a known state at any _point in time_. Indeed, there could have been a crash or a restore of some sort that has desynchronized Tendermint and the application.

In case the header has omitted the `AppHash`, which should never happen, the application should work off the last state it has arrived at.

With this state loaded, the application is ready to respond to the upcoming `CheckTx` and `DeliverTx`.

#### `CheckTx`: a new transaction appears in the transaction pool

That's where Tendermint [asks](https://github.com/tendermint/spec/blob/c939e15/spec/abci/abci.md#checktx) our application whether the transaction is worth keeping at all. Because we want to simplify to the maximum, we only concern ourselves with whether there is a valid move in the transaction.

For that, we check whether there are 4 `int` in the serialized information. We can also check that the `int` themselves are within the boundaries of the board, i.e. between `0` and `7`.

It is better _not_ to check whether we have a [valid move](https://github.com/batkinson/checkers-go/blob/a09daeb/checkers/checkers.go#L168):

> `func (game *Game) ValidMove(src, dst Pos) bool`

As a transaction may contain a move that is valid only when actually delivered, for instance if it needs another move to take place before it.

#### `DeliverTx`: a transaction is added and needs to be processed

Now, a pre-checked transaction [is delivered](https://github.com/tendermint/spec/blob/c939e15/spec/abci/abci.md#delivertx). It is a matter of applying it to the latest board state. Conveniently, we can [call](https://github.com/batkinson/checkers-go/blob/a09daeb/checkers/checkers.go#L274):

> `func (game *Game) Move(src, dst Pos) (captured Pos, err error)`

And handle the error if necessary. If it went ok, then we keep the new board state in memory, ready for the next delivered transaction. We do not save to storage at this point.

We can also choose to let it know what interesting information should be indexed via `events: repeated Event` in the response. The intent of these returned values is to return information that could be tedious to collect otherwise, and, if indexed, to allow a fast search across blocks for values of relevance. See [here](https://github.com/tendermint/spec/blob/c939e15/spec/abci/abci.md#events) for what goes into an `Event`.

For the sake of the exercise, let's imagine that we emit some information in two events, one about the move itself, the other about the resulting board state. In pseudo-code form it looks like:

```
[
    { key: "name", value: "moveMetadata", index: true },
    { key: "whoPlayer", value: bool, index: true },
    { key: "isJump", value: bool, index: false},
    { key: "madeKing", value: bool, index: false},
    { key: "hasCaptured", value: bool, index: false},
    { key: "hasCapturedKing", value: bool, index: false},
    { key: "isWinning", value: bool, index: true}
],
[
    { key: "name", value: "boardState", index: true },
    { key: "blackCount", value: uint32, index: false },
    { key: "blackKingCount", value: uint32, index: false },
    { key: "redCount", value: uint32, index: false },
    { key: "redKingCount", value: uint32, index: false }
]
```

If you come from the Ethereum world, you will recognize these as _events_, a.k.a. indexed Solidity events, where the indexed fields are _topics_ in the transaction receipt logs.

Finally, it would be judicious to inform Tendermint about the `GasUsed (int64)`. Presumably each move costs the same so we can return `1`.

#### `EndBlock`: the block is being wrapped up

Now is [the time](https://github.com/tendermint/spec/blob/c939e15/spec/abci/abci.md#endblock) to let Tendermint know about some things. Setting aside once more the validator thing, we need to let it know what events should be emitted, similarly to what happened on `DeliverTx`. In our case, we have only checkers moves, so it is not very clear what could be interesting to be searched at a later date.

For the sake of the argument, let's assume that we want to tally what happened in the block. So we return this aggregate event, in pseudo-code:

```
[
    { key: "name", value: "aggregateAction", index: true },
    { key: "blackCapturedCount", value: uint32, index: false },
    { key: "blackKingCapturedCount", value: uint32, index: false },
    { key: "redCapturedCount", value: uint32, index: false },
    { key: "redKingCapturedCount", value: uint32, index: false }
]
```

#### `Commit`: our work here is done

The block that has previously ended has now been [confirmed](https://github.com/tendermint/spec/blob/c939e15/spec/abci/abci.md#commit), and the application needs to save its state to storage, to its database. And return, as `data: []byte`, the Merkle root hash of the blockchain's state, which, as you recall, includes `/store/board`. As mentioned in [the docs](https://github.com/tendermint/spec/blob/c939e15/spec/abci/abci.md#determinism), this hash needs to be deterministic after the sequence of the same `BeginBlock`, the same `DeliverTx`'s in the same order, and the same `EndBlock`.

After having returned and saved, the application may also keep a pointer in its database as to which state is the latest, so it can purge the board from its memory. Indeed, the next `BeginBlock` will inform it which state to load; probably the same. In practice, the application ought to keep the state in memory so as to quickly build on it if the next `BeginBlock` fails to mention `AppHash`, or mentions the same.

<ExpansionPanel title="What if I like extreme serialization?">

As a hacky side-note, this `data` need not be strictly a Merkle root hash. It could well be any bytes as long as the result is deterministic, as mentioned earlier, and collision-resistant, and that the application can recover the state out of it. For instance, if we took our only board and serialized it differently, we could return the board state as such.

Namely, we have 64 cells, out of which only 32 are being used. Each cell has either nothing, a black pawn, a black king, a red pawn, or a red king. That's 5 possibilities, which can easily fit in a byte. So we need 32 bytes to describe the board. Since the first bit of a byte is never used when counting to 5, perhaps we can use the very first bit to indicate whose turn it is to play.

So here we go, we have a deterministic blockchain state, collision-resistant since the same value indicates an identical state, no external database to handle, and the full state is always stored in the block header.

</ExpansionPanel>

### Closing remarks:

We have waved our hands as to how we would create a state machine for the checkers game. You surely have already spotted a good number of shortcomings of our game blockchain. Let's see:

* Anyone, including the opponent, can post an anonymous transaction and play, instead of the intended player. This makes it impossible to know who did what. We need to find a way to identify the right player. Cosmos -> Accounts and signatures.
* Instead of a single game, we would prefer multiple games running in parallel, all in a store with an elaborate data model. We need a well-defined store. Cosmos -> Key store.
* It would be good if we had an elegant way to serialize our data objects of interest and our transactions. -> Protobuf.
* We want to penalize spam and bad transactions, and also to be able to play for money. Cosmos -> tokens.
* We want to tailor gas costs according to the transaction type. After all, there is a new transaction type of _create a game_. Cosmos -> tokens and gas.
* We need to handle the validators lists in the communication. Cosmos can do this for us.
* We want the player's GUI to easily reload its pending game(s). Cosmos -> Queries.
* We want to have an elegant facility to notify players when it’s their turn. Cosmos -> Events.
* We want to be able to easily add changes to our system in the future. Cosmos -> Migrations.
* We want to open up so that players can decide to play for money with different tokens. Cosmos -> IBC.

The Cosmos SDK will assist us in attending all these concerns without having to reinvent the wheel.
=======
# Blockchain App Architecture
>>>>>>> 1fe10221
<|MERGE_RESOLUTION|>--- conflicted
+++ resolved
@@ -1,11 +1,10 @@
-<<<<<<< HEAD
 ---
 title: "A Blockchain App Architecture"
 order: 2
 description: Architecture of a blockchain application built with Cosmos.
 ---
 
-# A Blockchain App Architecture
+# Blockchain App Architecture
 
 ## What is Tendermint
 
@@ -292,7 +291,4 @@
 * We want to be able to easily add changes to our system in the future. Cosmos -> Migrations.
 * We want to open up so that players can decide to play for money with different tokens. Cosmos -> IBC.
 
-The Cosmos SDK will assist us in attending all these concerns without having to reinvent the wheel.
-=======
-# Blockchain App Architecture
->>>>>>> 1fe10221
+The Cosmos SDK will assist us in attending all these concerns without having to reinvent the wheel.