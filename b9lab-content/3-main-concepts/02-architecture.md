---
title: "A Blockchain App Architecture"
order: 2
description: Architecture of a blockchain application built with Cosmos.
---

# Blockchain App Architecture

## What is Tendermint

Created in 2014, Tendermint accelerates the development of distinct blockchains by attending to general concerns so that those concerns don’t need to be recreated by developers in each case. You may already be using Tendermint without awareness of this since blockchains including [Hyperledger Burrow](https://hyperledger.github.io/burrow/#/) and [Binance Chain](https://www.binance.org/en/smartChain)  use Tendermint.

More specifically, Tendermint modules attend to consensus and networking, two important components of any blockchain. This frees developers to consider what the blockchain should do at an application level without descending into lower-level blockchain concerns such as peer discovery, block propagation, consensus and transaction finalization. Without Tendermint, developers would be forced to build software to address those concerns which would add additional time, complexity and cost to the blockchain applications they have in mind.

![blockchain application architecture overview](./images/architecture_overview.png)

A blockchain node for an application-focused Cosmos blockchain consists of a state-machine built with the Cosmos SDK and consensus and networking which is handled by Tendermint Core.

As you might expect, Tendermint itself is modular and flexible. We will concentrate on the Tendermint Core used in Cosmos.

## Consensus in Tendermint Core and Cosmos

In summary, Tendermint Core is a high-performance, consistent, and secure **consensus** module with strict fork accountability. It relies on Proof-of-Stake (PoS) with delegation and [Practical Byzantine Fault Tolerance](https://github.com/tendermint/tendermint). Participants signal support for well-behaved, reliable nodes that create and confirm blocks. Users signal support by staking ATOM with the possibility of acquiring a share of network transaction fees but also sharing in the risk of reduced returns or even losses should the node become unreliable.

Network participants are incentivized to stake ATOM in the fittest nodes that they deem most likely to provide a dependable service and to withdraw their support should conditions change. In this way, a Cosmos blockchain is expected to adjust the validator configuration and continue even in adverse conditions.

In more detail, only the top 100 nodes by staked ATOM, the **validators**, participate in the transaction finalization process. The privilege of creating a block is awarded in proportion to the ATOM tokens committed. For example, if a given validator has 15% of the ATOM staked to the top 100 nodes, then it can expect to receive the block creation privilege 15% of the time. The block is broadcasted to the other validators, who are expected to respond promptly and correctly. They will absorb penalties for failing to do so.

Validators confirm candidate blocks. They can and must, of course, reject invalid blocks. They accept the block by returning their signature. When sufficient signatures have been collected by the block creator then the block is finalized and broadcasted to the wider network.

Interestingly, there is no ambiguity in this process. Either a block has the necessary signatures or it does not. If it does, insufficient signatories exist to overturn the block and the block can be described as **finalized** because there is no process in which the blockchain would be reorganized. This provides a level of certainty about transaction finalization that a probabilistic system like Proof-of-Work (PoW) cannot match.

Aggressive block times are feasible because the process is aimed at high performance, dedicated validators with good network connectivity. This is quite different from PoW, which favors inclusion and must accommodate slower nodes with greater latency and less reliability. A Cosmos blockchain can handle thousands of transactions per second with confirmations in the order of seven seconds.

Even though validation is delegated to a subset of all network nodes, the validators, the process avoids concentration of power. The community of users elect the validators, in a manner of speaking, by staking ATOM, participating in both the rewards and the risks of committing to provide a reliable, responsible block validation service.

## Upgradeability

In any known blockchain, a change in the implementation requires an upgrade to the node software running in each node. In a disorderly process with voluntary participation this can result in a hard fork - a situation in which one constituency forges ahead with the old rules and another adopts new rules. While this arrangement has positive aspects and proponents, it also has clear disadvantages in settings where **certainty** is a strict requirementt. For example, uncertainty about transaction finalization (regardless of how miniscule the uncertainty might be) may be unacceptable in settings that are concerned with registries and large assets.

In a Tendermint blockchain, transactions are irreversibly finalized upon block creation and upgrades are themselves governed by the block creation and validation process, which leaves no room for uncertainty. Either the nodes agree to simultaneously upgrade their protocol, or the upgrade proposal fails.

## Tendermint BFT

[Tendermint BFT](https://tendermint.com/core/) packages the **networking and consensus** layers of a blockchain and presents a socket protocol, the Application Blockchain Interface (**ABCI**) to the application layer. Developers focus on higher-order concerns while delegating peer-discovery, validator selection, staking, upgrades, and consensus to the Tendermint BFT. The consensus engine running in one process controls the state machine, the application, running in another process.

The architecture is equally appropriate for **private or public** blockchains.

Tendermint BFT provides security guarantees including:

* **Forks** are never created provided that half or more validators are honest;
* There is **strict accountability** for fork creation. Liability can be determined;
* Transactions are finalized as soon as a block is created.

Tendermint BFT is not concerned with the interpretation of transactions. That would be the application layer (see below). Tendermint presents confirmed, well-formed transactions and blocks of transactions agnostically and facilitates the reverse - sending a transaction. Tendermint is un-opinionated about the meaning of the transactions.

*Block time* is approximately seven seconds and blocks may contain thousands of transactions. Transactions are finalized and cannot be overturned as soon as they appear in a block.

<HighlightBox type="info">
For a deeper dive, visit:

Podcast on consensus systems with Ethan Buchman: https://softwareengineeringdaily.com/2018/03/26/consensus-systems-with-ethan-buchman/
Tendermint BFT engine is connected to the application by a socket protocol called the Application Blockchain Interface (ABCI).
Tendermint ecosystem: https://tendermint.com/core/#ecosystem
</HighlightBox>

## Application Blockchain Interface

There are at least two broad **approaches to application-level concerns** using blockchains. One way is to create a purpose-built blockchain where everything that can be done is defined in the protocol. The other method is to create a programmable state machine and push application concerns to a higher level, such as bytecode created by compilers interpreting higher-level languages. Ethereum-like blockchains are part of the second category. Only the state machine is defined in the on-chain protocol, which defines the rules of contract creation, interaction, and execution and little else.

<<<<<<< HEAD
This method is not without its limitations. First, very little is universally defined. Standards for basic concerns such as tokens emerge organically through voluntary participation. Second, contracts can and do contain repetitive code that may or may not correctly implement the developer’s intentions. Third, the inherent flexibility of it makes it challenging to reason about what is correct or even what is friendly. Finally, there are practical limits to the complexity of operations that are very low as compared to what is possible in other settings.Those limits make it especially difficult to perform analysis or reorganize data, and developers are forced to adapt to the constraints.
=======
This method is not without its limitations. First, very little is universally defined. Standards for basic concerns such as tokens emerge organically through voluntary participation. Second, contracts can and do contain repetitive code that may or may not correctly implement the developer’s intentions. Third, the inherent flexibility of it makes it challenging to reason about what is correct or even what is friendly. Finally, there are practical limits to the complexity of operations that are very low as compared to what is possible in other settings. Those limits make it especially difficult to perform analysis or reorganize data, and developers are forced to adapt to the constraints.
>>>>>>> a4d4848d

A **purpose-built blockchain** is different. There are no hard limits the application developers themselves don’t believe are reasonable and necessary. There is no need to present a “Turing-complete” language or general-purpose, programmable state machine because application concerns are addressed by the protocol the developers create.

Developers who have worked with blockchains based on the Ethereum Virtual Machine (EVM) will recognize a shift in the way concerns are addressed. Authorization and access control, the layout of storage (also known as the state), application governance - application logic, generally - are not implemented as contracts on a state machine. They become properties of a unique blockchain that is built for a singular purpose.

Developers create the Application Layer using the **Cosmos SDK**. The Cosmos SDK provides both a scaffold to get started and a rich set of modules that address common concerns. The Cosmos SDK provides a head start and a framework for getting started as well as a rich set of modules that address common concerns such as governance, tokens, other standards, and interactions with other blockchains through the Inter-Blockchain Protocol (IBC). Creation of a purpose-built blockchain with Cosmos SDK is largely a process of selecting, configuring, and integrating well-solved modules, also known as composing modules. This greatly reduces the scope of original development required since development is focused mostly on the truly novel aspects of the application.

<HighlightBox type="info">
Later, we will dive into the Inter-Blockchain Protocol (IBC). **IBC** is a common framework for exchanging information between blockchains built with Cosmos. For now, it is enough to know that it exists and it enables seamless interaction between blockchains that want to exchange information, such as tokens. In summary, this enables communication between applications that run on separate purpose-built blockchains.
</HighlightBox>

Importantly, application, consensus and network layers are contained within the custom blockchain node that forms the foundation of the custom blockchain.

![ABCI](./images/ABCI.png)

Tendermint passes confirmed transactions to the application layer through the Application Blockchain Interface. The application layer must implement the ABCI, which is a socket protocol. In this way, Tendermint is unconcerned with the interpretation of transactions and the application layer can be unconcerned with propagation, broadcast, confirmation, network formation, and other lower-level concerns that Tendermint attends to, unless it wants to inspect such properties.  

Since the ABCI is a sockets protocol, developers are free to create blockchains in any language that supports sockets, provided their application implements the ABCIe. The ABCI defines the boundary between replication concerns and the application, which is a state machine.

This is, itself, a considerable step forward that simplifies the creation of unique blockchains.

<HighlightBox type="info">
More detailed information the ABCI can be found here:

* A prose specification [https://github.com/tendermint/abci/blob/master/specification.md]
* A protobuf file [https://github.com/tendermint/abci/blob/master/types/types.proto]
* A Go interface [https://github.com/tendermint/abci/blob/master/types/application.go]
* Documentation [http://tendermint.readthedocs.io/en/master/]:
</HighlightBox>

## State Machines

At its core, a blockchain is a replicated state machine. A state machine is a computer science concept, in which a machine can have multiple states but only one state at a time. And, there is a state transition process, or a set of defined processes which are the only way the state changes from the old state to a new state.

![state machine](./images/state_machine_1.png)

The state transition function in a blockchain is virtually synonymous with a transaction. Given an initial state, a confirmed transaction and a set of rules for interpreting that transaction, the machine transitions to a new state. The rules of interpretation are defined at the application layer.

Blockchains are deterministic, so the only correct interpretation of the transaction is the new state, shown as S-prime in the illustration above.

Blockchains are distributed and, in practice, transactions arrive in batches called blocks. There is a state machine that exists after the correct interpretation of each transaction in the block. Each transaction executes in the context of the state machine that resulted from every transaction that preceded it. The state machine that exists after all transactions in the block have been executed is a useful checkpoint, especially when one is interested in historic states.

![state machine](./images/state_machine_2.png)

Developers create the state machine using the Cosmos SDK. This includes storage organization, also known as the state, and the state transaction functions which determine what is permissible and what, if any, adjustments to the state result from each kind of transaction.

In this context, “consensus” establishes a canonical set of well-ordered blocks that contain well-ordered transactions. The chain of blocks is therefore a well-ordered set of all finalized transactions and all nodes agree that the canonical set is the only relevant set. Since the state machine defined by the developers is deterministic, there is only one correct interpretation of the canonical transaction set and, by extension, only one correct determination of the state machine when any given transaction is executed or at any block height.

This state machine definition is silent on the processes that confirm and propagate transactions, and Tendermint is agnostic about the meaning of the blocks it organizes.The Tendermint consensus establishes the ordered set of transactions. By extension, the nodes reach consensus about the state of the application.

![ABCI](./images/ABCI_2.png)

## Additional Details

Many transactions that could be broadcast should not be broadcast. Examples include malformed transactions and spam-like artifacts. Since Tendermint is agnostic about transaction interpretation it cannot make this determination on its own. Therefore, the Application Blockchain Interface includes a `CheckTx` method that Tendermint uses to ask the application layer if the transaction meets minimum acceptability criteria. Applications implement this function.

When blocks are received, Tendermint calls the `DeliverTx` method to pass the information to the application layer for interpretation and possible state machine transition.

Additionally, `BeginBlock` and `EndBlock` messages are broadcast even if blocks contain no transactions. This provides positive confirmation of basic connectivity and no operation time periods. These methods facilitate the execution of scheduled processes that should run in any case because they call methods at the application level where developers can define processes. It is wise to be cautious about adding too much computational weight at the start or completion of each block since the blocks arrive at approximately one-second intervals and too much work could slow down your blockchain.

<<<<<<< HEAD
Any application that uses Tendermint for consensus must implement the Application Blockchain Interface. Fortunately, you do not have to because the Cosmos SDK provides a boilerplate known as the BaseApp to get you started.
=======
Any application that uses Tendermint for consensus must implement the Application Blockchain Interface. Fortunately, you do not have to do this manually because the Cosmos SDK provides a boilerplate known as the BaseApp to get you started.
>>>>>>> a4d4848d

In the following exercise, you will create a minimal distributed state machine with the Cosmos SDK. Your state machine will rely on Tendermint for consensus.

## Long-running exercise

Here, we introduce an exercise, a project, that you will bring forward as you learn more. In so doing, you will see how the Cosmos SDK improves your productivity by taking care of the boilerplate. It is still interesting to know about what the boilerplate is, in order to get a better overall picture.

### The setup

We are going to create a blockchain that lets interested people play checkers against each other. There are many versions of the rules. We choose [those](https://www.ducksters.com/games/checkers_rules.php). Also, the object of the exercise is to learn ABCI and Cosmos SDK, not to get lost in the proper implementation of the board state or of the rules of checkers. So we are going to use, and adapt, [this ready-made implementation](https://github.com/batkinson/checkers-go/blob/a09daeb/checkers/checkers.go), with the additional rule that the board is 8x8 and played on black cells. The code will likely require adaptations as we go along. Also, we are not going to be overly concerned with a marketable GUI since, again, that would be a separate project in itself. Of course, we still need to concern ourselves with creating the groundwork for a GUI to be possible in the first place.

When we return to this long running exercise, in the next chapters, the goal is to improve it and use the Cosmos SDK as we learn elements.

As you can imagine, beyond the rules of the game, there is a lot we need to take care of. Therefore, as a start we ought to simplify to the maximum. Have a look at these [specs](https://github.com/tendermint/spec/blob/c939e15/spec/abci/abci.md) to see what the application needs to do to comply with ABCI, and try to figure out how barebones you would make your first, imperfect, checkers game blockchain.

### “Make” the state machine

Here is how we would do it. We _would_ do it, because we are here to learn the Cosmos SDK primarily, not to become proficient at implementing ABCI.

We want to show the minimum viable ABCI state machine. Tendermint does not concern itself with whether proposed transactions are valid, and about how the state changes after such a transaction. It delegates those to the state machine, which will _transform_ transactions into game moves and states.

#### Start the application

This state machine is an application that needs to start before it can receive any requests from Tendermint. We take this opportunity to load in memory the acceptable general moves. Fortunately, this code [exists already](https://github.com/batkinson/checkers-go/blob/a09daeb/checkers/checkers.go#L75):

> `func init()`

#### `Query`: _the_ game state

Yes, there will be a single game, a single board, in the whole blockchain. This is our way of simplifying. We can decide right away how to serialize the board without effort because we have [this function](https://github.com/batkinson/checkers-go/blob/a09daeb/checkers/checkers.go#L303):

> `func (game *Game) String() string`

And we store the board at `/store/board`, and return it in the response's `Value`, when requested via the [`Query`](https://github.com/tendermint/spec/blob/c939e15/spec/abci/abci.md#query) command at `path = "/store/board"`. If and when we need to reinstantiate the board state out of its serialized form, we [can call](https://github.com/batkinson/checkers-go/blob/a09daeb/checkers/checkers.go#L331):

> `func Parse(s string) (*Game, error)`

Sadly, the `String()` function does not save the `.Turn` field, so we need to store whose turn it is to play on our own. We choose to have a `string` at `/store/turn` with the color of the player.

To store this state, our application needs its own database. It needs to store a state at a certain Merkle root value, too, so that it can be recalled at a later date. This is another implementation _detail_ that we need to address when creating our application.

#### `InitChain`: the initial chain state

[That's](https://github.com/tendermint/spec/blob/c939e15/spec/abci/abci.md#initchain) where our only game is initialized. Tendermint sends `app_state_bytes: bytes` to our application, with the initial (genesis) state of the blockchain. In our case, we already know what it would look like, i.e. represent a single game. But our application is a good sport and:

* Take this initial state in;
* Saves it in its database;
* Returns, in `app_hash: bytes`, the Merkle root hash corresponding to this genesis state.

Notice how our application also has to handle the list of validators sent by Tendermint. Let's gloss over this _detail_.

#### A serialized transaction.

We need to decide how to represent a move. In our ready-made implementation, a position `Pos` is represented by [2 `int`](https://github.com/batkinson/checkers-go/blob/a09daeb/checkers/checkers.go#L42-L45), and a move by [2 `Pos`](https://github.com/batkinson/checkers-go/blob/a09daeb/checkers/checkers.go#L168). We can decide to represent a serialized move as 4 `int`, the first 2 for the original position `src`, and the next 2 for the destination position `dst`.

#### `BeginBlock`: a new block is about to be created

[This command](https://github.com/tendermint/spec/blob/c939e15/spec/abci/abci.md#beginblock) instructs the application to load its state at the right place. More precisely, inside `header: Header`, as per its [detailed definition](https://github.com/tendermint/spec/blob/c939e15/spec/core/data_structures.md#header), we find:

> `AppHash: []byte`: Arbitrary byte array returned by the application after executing and commiting the previous block. It serves as the basis for validating any merkle proofs that comes from the ABCI application and represents the state of the actual application rather than the state of the blockchain itself. The first block's `block.Header.AppHash` is given by `ResponseInitChain.app_hash`.

This instructs the application to load, from its database, the right state of the blockchain, which includes the correct `/store/board`. It is important to insist on the fact that the application needs to be able to load a known state at any _point in time_. Indeed, there could have been a crash or a restore of some sort that has desynchronized Tendermint and the application.

In case the header has omitted the `AppHash`, which should never happen, the application should work off the last state it has arrived at.

With this state loaded, the application is ready to respond to the upcoming `CheckTx` and `DeliverTx`.

#### `CheckTx`: a new transaction appears in the transaction pool

That's where Tendermint [asks](https://github.com/tendermint/spec/blob/c939e15/spec/abci/abci.md#checktx) our application whether the transaction is worth keeping at all. Because we want to simplify to the maximum, we only concern ourselves with whether there is a valid move in the transaction.

For that, we check whether there are 4 `int` in the serialized information. We can also check that the `int` themselves are within the boundaries of the board, i.e. between `0` and `7`.

It is better _not_ to check whether we have a [valid move](https://github.com/batkinson/checkers-go/blob/a09daeb/checkers/checkers.go#L168):

> `func (game *Game) ValidMove(src, dst Pos) bool`

As a transaction may contain a move that is valid only when actually delivered, for instance if it needs another move to take place before it.

#### `DeliverTx`: a transaction is added and needs to be processed

Now, a pre-checked transaction [is delivered](https://github.com/tendermint/spec/blob/c939e15/spec/abci/abci.md#delivertx). It is a matter of applying it to the latest board state. Conveniently, we can [call](https://github.com/batkinson/checkers-go/blob/a09daeb/checkers/checkers.go#L274):

> `func (game *Game) Move(src, dst Pos) (captured Pos, err error)`

And handle the error if necessary. If it went ok, then we keep the new board state in memory, ready for the next delivered transaction. We do not save to storage at this point.

We can also choose to let it know what interesting information should be indexed via `events: repeated Event` in the response. The intent of these returned values is to return information that could be tedious to collect otherwise, and, if indexed, to allow a fast search across blocks for values of relevance. See [here](https://github.com/tendermint/spec/blob/c939e15/spec/abci/abci.md#events) for what goes into an `Event`.

For the sake of the exercise, let's imagine that we emit some information in two events, one about the move itself, the other about the resulting board state. In pseudo-code form it looks like:

```
[
    { key: "name", value: "moveMetadata", index: true },
    { key: "whoPlayer", value: bool, index: true },
    { key: "isJump", value: bool, index: false},
    { key: "madeKing", value: bool, index: false},
    { key: "hasCaptured", value: bool, index: false},
    { key: "hasCapturedKing", value: bool, index: false},
    { key: "isWinning", value: bool, index: true}
],
[
    { key: "name", value: "boardState", index: true },
    { key: "blackCount", value: uint32, index: false },
    { key: "blackKingCount", value: uint32, index: false },
    { key: "redCount", value: uint32, index: false },
    { key: "redKingCount", value: uint32, index: false }
]
```

If you come from the Ethereum world, you will recognize these as _events_, a.k.a. indexed Solidity events, where the indexed fields are _topics_ in the transaction receipt logs.

Finally, it would be judicious to inform Tendermint about the `GasUsed (int64)`. Presumably each move costs the same so we can return `1`.

#### `EndBlock`: the block is being wrapped up

Now is [the time](https://github.com/tendermint/spec/blob/c939e15/spec/abci/abci.md#endblock) to let Tendermint know about some things. Setting aside once more the validator thing, we need to let it know what events should be emitted, similarly to what happened on `DeliverTx`. In our case, we have only checkers moves, so it is not very clear what could be interesting to be searched at a later date.

For the sake of the argument, let's assume that we want to tally what happened in the block. So we return this aggregate event, in pseudo-code:

```
[
    { key: "name", value: "aggregateAction", index: true },
    { key: "blackCapturedCount", value: uint32, index: false },
    { key: "blackKingCapturedCount", value: uint32, index: false },
    { key: "redCapturedCount", value: uint32, index: false },
    { key: "redKingCapturedCount", value: uint32, index: false }
]
```

#### `Commit`: our work here is done

The block that has previously ended has now been [confirmed](https://github.com/tendermint/spec/blob/c939e15/spec/abci/abci.md#commit), and the application needs to save its state to storage, to its database. And return, as `data: []byte`, the Merkle root hash of the blockchain's state, which, as you recall, includes `/store/board`. As mentioned in [the docs](https://github.com/tendermint/spec/blob/c939e15/spec/abci/abci.md#determinism), this hash needs to be deterministic after the sequence of the same `BeginBlock`, the same `DeliverTx`'s in the same order, and the same `EndBlock`.

After having returned and saved, the application may also keep a pointer in its database as to which state is the latest, so it can purge the board from its memory. Indeed, the next `BeginBlock` will inform it which state to load; probably the same. In practice, the application ought to keep the state in memory so as to quickly build on it if the next `BeginBlock` fails to mention `AppHash`, or mentions the same.

<ExpansionPanel title="What if I like extreme serialization?">

As a hacky side-note, this `data` need not be strictly a Merkle root hash. It could well be any bytes as long as the result is deterministic, as mentioned earlier, and collision-resistant, and that the application can recover the state out of it. For instance, if we took our only board and serialized it differently, we could return the board state as such.

Namely, we have 64 cells, out of which only 32 are being used. Each cell has either nothing, a black pawn, a black king, a red pawn, or a red king. That's 5 possibilities, which can easily fit in a byte. So we need 32 bytes to describe the board. Since the first bit of a byte is never used when counting to 5, perhaps we can use the very first bit to indicate whose turn it is to play.

So here we go, we have a deterministic blockchain state, collision-resistant since the same value indicates an identical state, no external database to handle, and the full state is always stored in the block header.

</ExpansionPanel>

### Closing remarks:

We have waved our hands as to how we would create a state machine for the checkers game. You surely have already spotted a good number of shortcomings of our game blockchain. Let's see:

* Anyone, including the opponent, can post an anonymous transaction and play, instead of the intended player. This makes it impossible to know who did what. We need to find a way to identify the right player. Cosmos -> Accounts and signatures.
* Instead of a single game, we would prefer multiple games running in parallel, all in a store with an elaborate data model. We need a well-defined store. Cosmos -> Key store.
* It would be good if we had an elegant way to serialize our data objects of interest and our transactions. -> Protobuf.
* We want to penalize spam and bad transactions, and also to be able to play for money. Cosmos -> tokens.
* We want to tailor gas costs according to the transaction type. After all, there is a new transaction type of _create a game_. Cosmos -> tokens and gas.
* We need to handle the validators lists in the communication. Cosmos can do this for us.
* We want the player's GUI to easily reload its pending game(s). Cosmos -> Queries.
* We want to have an elegant facility to notify players when it’s their turn. Cosmos -> Events.
* We want to be able to easily add changes to our system in the future. Cosmos -> Migrations.
* We want to open up so that players can decide to play for money with different tokens. Cosmos -> IBC.

The Cosmos SDK will assist us in attending all these concerns without having to reinvent the wheel.<|MERGE_RESOLUTION|>--- conflicted
+++ resolved
@@ -68,11 +68,7 @@
 
 There are at least two broad **approaches to application-level concerns** using blockchains. One way is to create a purpose-built blockchain where everything that can be done is defined in the protocol. The other method is to create a programmable state machine and push application concerns to a higher level, such as bytecode created by compilers interpreting higher-level languages. Ethereum-like blockchains are part of the second category. Only the state machine is defined in the on-chain protocol, which defines the rules of contract creation, interaction, and execution and little else.
 
-<<<<<<< HEAD
-This method is not without its limitations. First, very little is universally defined. Standards for basic concerns such as tokens emerge organically through voluntary participation. Second, contracts can and do contain repetitive code that may or may not correctly implement the developer’s intentions. Third, the inherent flexibility of it makes it challenging to reason about what is correct or even what is friendly. Finally, there are practical limits to the complexity of operations that are very low as compared to what is possible in other settings.Those limits make it especially difficult to perform analysis or reorganize data, and developers are forced to adapt to the constraints.
-=======
 This method is not without its limitations. First, very little is universally defined. Standards for basic concerns such as tokens emerge organically through voluntary participation. Second, contracts can and do contain repetitive code that may or may not correctly implement the developer’s intentions. Third, the inherent flexibility of it makes it challenging to reason about what is correct or even what is friendly. Finally, there are practical limits to the complexity of operations that are very low as compared to what is possible in other settings. Those limits make it especially difficult to perform analysis or reorganize data, and developers are forced to adapt to the constraints.
->>>>>>> a4d4848d
 
 A **purpose-built blockchain** is different. There are no hard limits the application developers themselves don’t believe are reasonable and necessary. There is no need to present a “Turing-complete” language or general-purpose, programmable state machine because application concerns are addressed by the protocol the developers create.
 
@@ -133,11 +129,7 @@
 
 Additionally, `BeginBlock` and `EndBlock` messages are broadcast even if blocks contain no transactions. This provides positive confirmation of basic connectivity and no operation time periods. These methods facilitate the execution of scheduled processes that should run in any case because they call methods at the application level where developers can define processes. It is wise to be cautious about adding too much computational weight at the start or completion of each block since the blocks arrive at approximately one-second intervals and too much work could slow down your blockchain.
 
-<<<<<<< HEAD
-Any application that uses Tendermint for consensus must implement the Application Blockchain Interface. Fortunately, you do not have to because the Cosmos SDK provides a boilerplate known as the BaseApp to get you started.
-=======
 Any application that uses Tendermint for consensus must implement the Application Blockchain Interface. Fortunately, you do not have to do this manually because the Cosmos SDK provides a boilerplate known as the BaseApp to get you started.
->>>>>>> a4d4848d
 
 In the following exercise, you will create a minimal distributed state machine with the Cosmos SDK. Your state machine will rely on Tendermint for consensus.
 
