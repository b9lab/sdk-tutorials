--- conflicted
+++ resolved
@@ -5,21 +5,13 @@
 tag: deep-dive
 ---
 
-<<<<<<< HEAD
 # Events
 
-An event is an object that contains information about the execution of applications. Events are used by service providers (block explorers, wallets, etc.) to track the execution of various messages and index transactions.
-
-In the Cosmo SDK, events are implemented as an alias of the ABCI `event` type in the form `{eventType}.{attributeKey}={attributeValue}`.
-
-Events allow application developers to attach additional information. This means that transactions might be queried using events:
-=======
 An event is an object containing information about the execution of the application. Events are used by service providers (block explorers, wallets, and IBC relayers) to track the execution of various messages and index transactions.
 
 In the Cosmos SDK, events are implemented as an alias of the ABCI `event` type in the form `{eventType}.{attributeKey}={attributeValue}`.
 
 Events are objects that allow application developers to package important information about state transitions in an application. Instead of querying, events can be subscribed to using [WebSockets](https://docs.tendermint.com/master/tendermint-core/subscription.html#subscribing-to-events-via-websocket).
->>>>>>> 53c83f53
 
 ```protobuf
 // Events allow application developers to attach additional information to
@@ -36,18 +28,6 @@
 
 ## Structure
 
-<<<<<<< HEAD
-* A `type` to categorize the event at a high level; for example, the SDK uses the "message" type to filter events by `Msg`s.
-* A list of `attributes` are key-value pairs that give more information about the categorized event. For example, for the "message" type, we can filter events by key-value pairs using `message.action={some_action}`, `message.module={some_module}`, or `message.sender={a_sender}`.
-
-<HighlightBox type=”info”>
-
-To parse the attribute values as strings, make sure to add `'` (single quotes) around each attribute value.
-
-</HighlightBox>
-
-Events, the type, and attributes are defined on a per-module basis in the module's `/types/events.go` file. They are triggered from the module's Protobuf `Msg` service by using the `EventManager`. Additionally, each module documents its events under `spec/xx_events.md`.
-=======
 In the above, two elements stand out:
 
 * A `type` to categorize the event at a high level. For example, the Cosmos SDK uses the `message` _type_ to filter events by `Msg`.
@@ -60,7 +40,6 @@
 </HighlightBox>
 
 Events, their type, and attributes are defined on a per-module basis in the module's `/types/events.go` file.  Additionally, each module documents its events under `spec/xx_events.md`.
->>>>>>> 53c83f53
 
 Events are returned to the underlying consensus engine in response to the following ABCI messages:
 
@@ -69,17 +48,6 @@
 * `CheckTx`
 * `DeliverTx`
 
-<<<<<<< HEAD
-Events are managed by an abstraction called the `EventManager`. Let's explore this abstraction further.
-
-## `EventManager`
-
-`Eventmanager` tracks a list of events for the entire execution flow of a transaction or `BeginBlock`/`EndBlock`. `EventManager` implements a simple wrapper around a slice of event objects, that can be emitted from and provides useful methods. The most used method for Cosmos SDK module and application developers is `EmitEvent`.
-
-<HighlightBox type=”info”>
-
-Module developers should handle event emission via the `EventManager#EmitEvent` in each message handler and in each `BeginBlock`/`EndBlock` handler, accessed via the context, where event emission generally follows this pattern:
-=======
 Events are managed by an abstraction called the `EventManager`. They are triggered from the module's Protobuf `Msg` service with `EventManager`.
 
 ## `EventManager`
@@ -87,7 +55,6 @@
 For each of the four ABCI calls, `CheckTx`, `DeliverTx`, `BeginBlock`, and `EndBlock`, the `EventManager` keeps a list of events and delivers it in full as part of the ABCI response. After delivery in an ABCI response, the `EventManager` empties its list of events.
 
 In practice, the `EventManager` implements a simple wrapper around a slice of `Event` objects that can be emitted from and provides useful methods. One of the most-used methods by modules and application developers is `EmitEvent`.
->>>>>>> 53c83f53
 
 <HighlightBox type="info">
 
@@ -112,26 +79,6 @@
     }
 }
 ```
-<<<<<<< HEAD
-
-</HighlightBox>
-
-## Subscribing to events
-
-You can use Tendermint's WebSocket to subscribe to events by calling the subscribe RPC method. The main `eventCategories` you can subscribe to are:
-
-* **`NewBlock`:** contains events triggered during `BeginBlock` and `EndBlock`.
-* **`Tx`:** contains events triggered during `DeliverTx` (the transaction processing).
-* **`ValidatorSetUpdates`:** contains validator set updates for the block.
-
-<HighlightBox type=”info”>
-
-Want to continue exploring events? This is a [full list of event categories](https://godoc.org/github.com/tendermint/tendermint/types#pkg-constants).
-
-</HighlightBox>
-
-You can filter for event types and attribute values. For example, a transfer transaction triggers an event of type `Transfer` and has `Recipient` and `Sender` as attributes, as defined in the `events.go` file of the bank module.
-=======
 
 </HighlightBox>
 
@@ -156,22 +103,11 @@
 ## Next up
 
 You just learned about events, where they are expected, and how to emit or receive them. Have a look at the code samples below or head to the [next section](./14-context) to learn about the `Context` object.
->>>>>>> 53c83f53
 
 <ExpansionPanel title="Show me some code for my checkers' blockchain">
 
 In your checkers' blockchain, it would be good to document a game's lifecycle via events.
 
-<<<<<<< HEAD
-* Per transaction:
-    * The game was created. Both players need to be notified.
-    * The player has played. The other player needs to be notified.
-    * The game was rejected. The other player needs to be notified.
-    * Perhaps the game was won. Both players need to be notified.
-* Per block: the games timed out. The game IDs and the involved players need to be notified.
-
-<!-- TODO implement them. -->
-=======
 For instance, when creating the game, you can emit a specific event such that:
 
 ```go
@@ -205,5 +141,4 @@
 )
 ```
 
-</ExpansionPanel>
->>>>>>> 53c83f53
+</ExpansionPanel>