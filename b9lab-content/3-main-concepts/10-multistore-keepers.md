--- conflicted
+++ resolved
@@ -1,4 +1,3 @@
-<<<<<<< HEAD
 ---
 title: "Multistore and Keepers"
 order: 8
@@ -7,41 +6,22 @@
 ---
 
 # Multistore and Keepers
-=======
-# Multistore and Keepers
 
 A Cosmos SDK application on a purpose-built blockchain usually consists of several modules attending to separate concerns. Each module has a state that is a subset of the entire application state.
->>>>>>> 31eeccb3
-
-A Cosmos SDK application on a purpose-built/application-specific blockchain usually consists of several modules attending to separate concerns. Each module has a state that is a subset of the entire application state.
-
-<<<<<<< HEAD
-The Cosmos SDK adopts an object-capabilities-based approach - only reveal what is necessary to get the work done - to help developers better protect their application from unwanted inter-module interactions. Keepers are at the core of this approach.
+
+The Cosmos SDK adopts an object-capabilities-based approach (only reveal what is necessary to get the work done) to help developers better protect their application from unwanted inter-module interactions, and keepers are at the core of this approach.
 
 A keeper is a Cosmos SDK abstraction that manages access to the subset of the state defined by a module. All access to the module’s data must go through the module’s keeper.
 
-A keeper can be thought of quite literally as the gatekeeper of a module's store(s). Each store (typically an IAVL store) defined within a module comes with a `storeKey`, which grants unlimited access to it. The module's keeper holds this `storeKey`, which should otherwise remain unexposed, and defines methods for reading and writing to the store(s).
-=======
-A keeper is a Cosmos SDK abstraction that manages access to the subset of the state defined by a module. All access to the module’s data must go through the module’s keeper.
-
 A keeper can be thought of quite literally as the gatekeeper of a module's store(s). Each store (typically an IAVL Store) defined within a module comes with a `storeKey`, which grants unlimited access to it. The module's keeper holds this `storeKey` (which should otherwise remain unexposed), and defines methods for reading and writing to the store(s).
 
 When a module needs to interact with the state defined in another module, it does so by interacting with methods of the other module’s keeper. Developers control the interactions their module can have with other modules by defining methods and controlling access.
->>>>>>> 31eeccb3
-
-When a module needs to interact with the state defined in another module, it does so by interacting with the methods of the other module’s keeper. Developers control the interactions their module can have with other modules by defining methods and controlling access.
-
-[Keepers in the Cosmos SDK](./images/keeper.png)
-
-<<<<<<< HEAD
+
 ## Format
 
-Keepers are generally defined in a `/keeper/keeper.go` file located in the module’s folder. By convention, the type keeper of a module is named simply `keeper.go`. It usually follows the following structure:
-=======
 Keepers are generally defined in a `/keeper/Keeper.go` file locating in the module’s folder.
 
 By convention, the type keeper of a module is named simply `Keeper.go` and usually follows the following structure:
->>>>>>> 31eeccb3
 
 ```go
 type Keeper struct {
@@ -55,43 +35,14 @@
 
 ### Parameters:
 
-<<<<<<< HEAD
-The following parameters are of importance regarding the type definitions of keepers in modules:
-
-* An expected `keeper` is a keeper external to a module that is required by the internal keeper of said module. External keepers are listed in the internal keeper's type definition as interfaces. These interfaces are themselves defined in an `expected_keepers.go` file in the root of the module's folder. In this context, interfaces are used to reduce the number of dependencies and to facilitate the maintenance of the module itself.
-* `storeKeys` grant access to the store(s) of the multistore managed by the module. They should always remain unexposed to external modules.
-* `cdc` is the codec used to marshall and unmarshall structs to/from []byte. The `cdc` can be any of `codec.BinaryCodec`, `codec.JSONCodec`, or `codec.Codec` based on your requirements. Note that `code.Codec` includes the other interfaces. It can be either a proto or amino codec as long as they implement these interfaces.
-
-Each keeper has its own constructor function which is called from the application's constructor function. This is where keepers are instantiated and where developers make sure to pass correct instances of the module's keepers to other modules that require them.
-
-### Scope and best practices
-
-Keepers primarily expose getter and setter methods for the store(s) managed by their module. Methods should remain simple and strictly limited to getting or setting the requested value. Validity checks should already have been done with the `ValidateBasic()` method of the message and the `Msg` server before the keeper's methods are called.
-
-Getter and setter method usually have the following signatures:
-=======
 * An expected keeper is a keeper external to a module that is required by the internal keeper of said module. External keepers are listed in the internal keeper's type definition as interfaces. These interfaces are themselves defined in an `expected_keepers.go` file in the root of the module's folder. In this context, interfaces are used to reduce the number of dependencies, as well as to facilitate the maintenance of the module itself.
 * Store keys grant access to the store(s) of the multistore managed by the module. They should always remain unexposed to external modules.
 * `cdc` is the codec used to marshall and unmarshall structs to/from `[]byte`. The codec can be any of `codec.BinaryCodec`, `codec.JSONCodec` or `codec.Codec` based on your requirements. It can be either a Protobuf or Amino codec as long as they implement these interfaces.
 
 Each keeper has its own constructor function, which is called from the application's constructor function. This is where keepers are instantiated and where developers make sure to pass correct instances of modules' keepers to other modules that require them.
->>>>>>> 31eeccb3
-
-* The getter method has the signature ` func (k Keeper) Get(ctx sdk.Context, key string) returnType`.
-* The setter method has the signature `func (k Keeper) Set(ctx sdk.Context, key string, value valueType)`.
-
-<<<<<<< HEAD
-<!-- Keepers also implement an iterator method:
-TODO: Iterator  method -->
-
-## Store types
-
-The Cosmos SDK offers different store types with which to work with. It is important to gain a good overview of different store types available for development.
-
-### `KVStore` and `Multi-Store` in Cosmos
-
-Each Cosmos SDK application contains a state at its root, the `Multi-store`, that is subdivided into separate compartments managed by each module in the application. The `Multi-store` is a store of `KVStore`s that follows the [`Multistore interface`](https://github.com/cosmos/cosmos-sdk/blob/v0.40.0-rc6/store/types/store.go#L104-L133).
-=======
+
+### Scope and Best Practices
+
 Keepers primarily expose getter and setter methods for the store(s) managed by their module. Methods should remain simple and strictly limited to getting or setting the requested value. Validity checks should already have been done with the `ValidateBasic()` method of the message and the `Msg` server before the keeper's methods are called.
 
 The getter method will typically have the following signature:
@@ -111,19 +62,9 @@
 ```go
 func (k Keeper) GetAll(ctx sdk.Context) (list []returnType)
 ```
->>>>>>> 31eeccb3
-
-The base `KVStore` and `Multistore` implementations are wrapped in extensions that offer specialized behavior. A `CommitMultistore` is a `Multistore` with a committer. This is the [main type of `Multistore` used in the Cosmos SDK](https://github.com/cosmos/cosmos-sdk/blob/v0.40.0-rc6/store/types/store.go#L141-L184). The underlying `KVStore` is used primarily to restrict access to the committer.
-
-<<<<<<< HEAD
-The `rootMulti.Store` is the go-to implementation of the `CommitMultiStore` interface. It is a base-layer multi-store built around a database on top of which multiple `KVStore`s can be mounted, and it is the [default multistore store used in BaseApp](https://github.com/cosmos/cosmos-sdk/blob/v0.40.0-rc6/store/rootmulti/store.go#L43-L61).
-
-### `CacheMultistore`
-
-Whenever the `rootMulti.Store` needs to be branched, [a `cachemulti.Store` is used](https://github.com/cosmos/cosmos-sdk/blob/v0.40.0-rc6/store/cachemulti/store.go#L17-L28). `cachemulti.Store` branches all substores (creates a virtual store for each substore) in its constructor and hold them in `Store.stores`. This is used primarily to create an isolated store, typically when it is necessary to mutate the state but it might be reverted later.
-
-`CasheMultistore` caches all read queries. `Store.GetKVStore()` returns the store from `Store.stores`, and `Store.Write()` recursively calls `CacheWrap.Write()` on all substores.
-=======
+
+## Store Types
+
 ### KVStore and Multistore in Cosmos
 
 Each Cosmos SDK application contains a state at its root, the multistore, that is subdivided into separate compartments managed by each module in the application. The multistore is a store of key/value stores (`KVStore`) that follows the [`Multistore` interface](https://github.com/cosmos/cosmos-sdk/blob/v0.40.0-rc6/store/types/store.go#L104-L133).
@@ -131,94 +72,38 @@
 The base `KVStore` and `Multistore` implementations are wrapped in extensions that offer specialized behavior. A [`CommitMultistore`](https://github.com/cosmos/cosmos-sdk/blob/v0.40.0-rc6/store/types/store.go#L141-L184) is a `Multistore` with a committer. This is the main type of multistore used in the Cosmos SDK. The underlying KVStore is used primarily to restrict access to the committer.
 
 The [`rootMulti.Store`](https://github.com/cosmos/cosmos-sdk/blob/v0.40.0-rc6/store/rootmulti/store.go#L43-L61) is the go-to implementation of the `CommitMultiStore` interface. It is a base-layer multistore built around a database on top of which multiple `KVStore`s can be mounted, and is the default multistore store used in BaseApp.
->>>>>>> 31eeccb3
-
-### Transient store
-
-<<<<<<< HEAD
-As the name suggests, the `Transient.Store` is a `KVStore` that is discarded automatically at the end of each block. `Transient.Store` is a `dbadapter.Store` with a `dbm.NewMemDB()`. All `KVStore` methods are reused. When `Store.Commit()` is called, a new `dbadapter.Store` is assigned, discarding the previous reference. Garbage collection is attended to automatically.
-
-### IAVL store
-
-The default implementation of `KVStore` and `CommitKVStore` is the `iavl.Store`. The `IAVL.Store` is a self-balancing binary search tree that ensures get and set operations are `O(log n)`, whereby n is the number of elements in the tree.
-=======
+
+### CacheMultistore
+
 Whenever the `rootMulti.Store` needs to be branched, a `cachemulti.Store` [is used](https://github.com/cosmos/cosmos-sdk/blob/v0.40.0-rc6/store/cachemulti/store.go#L17-L28). `cachemulti.Store` branches all sub-stores (creates a virtual store for each sub-store) in its constructor and holds them in `Store.stores`.
 
 This is used primarily to create an isolated store, typically when it is necessary to mutate the state but it might be reverted later.
 
 `CacheMultistore` caches all read queries. `Store.GetKVStore()` returns the store from `Store.stores`, and `Store.Write()` recursively calls `CacheWrap.Write()` on all sub-stores.
->>>>>>> 31eeccb3
-
-Each tree version is immutable `nd` can be retrieved even after a commit, depending on the pruning settings.
-
-<<<<<<< HEAD
-<HighlightBox type="tip">
-=======
+
+### Transient Store
+
 As the name suggests, `Transient.Store` is a `KVStore` that is discarded automatically at the end of each block. `Transient.Store` is a `dbadapter.Store` with a `dbm.NewMemDB()`. All `KVStore` methods are reused. When `Store.Commit()` is called, a new `dbadapter.Store` is assigned, discarding the previous reference. Garbage collection is attended to automatically.
->>>>>>> 31eeccb3
-
-When working with the IAVL store, why not take a closer look at the [IAVL spec](https://github.com/cosmos/iavl/blob/v0.15.0-rc5/docs/overview.md).
-
-<<<<<<< HEAD
-</HighlightBox>
-
-## Additional KVStore wrappers
-=======
+
+### IAVL Store
+
 The default implementation of `KVStore` and `CommitKVStore` is the `iavl.Store`. The `IAVL.Store` is a self-balancing binary search tree that ensures get and set operations are `O(log n)`, where `n` is the number of elements in the tree.
 
 Each tree version is immutable and can be retrieved even after a commit, depending on the [pruning settings](https://github.com/cosmos/iavl/blob/v0.15.0-rc5/docs/overview.md).
->>>>>>> 31eeccb3
-
-<!-- Add an introductory sentence before the next headline level -->
+
+## Additional KVStore Wrappers
 
 ### GasKv Store
 
-<<<<<<< HEAD
-Cosmos SDK applications use gas to track resources usage and prevent spam. The `GasKv.Store` is a `KVStore` wrapper that enables automatic gas consumption each time a read or write to the store is made. It is the solution of choice to track storage usage in Cosmos SDK applications.
-=======
 Cosmos SDK applications use gas to track resources usage and prevent spam. `GasKv.Store` is a `KVStore` wrapper that enables automatic gas consumption each time a read or write to the store is made. It is the solution of choice to track storage usage in Cosmos SDK applications.
 When methods of the parent `KVStore` are called, `GasKv.Store` automatically consumes appropriate amounts of gas depending on the `Store.gasConfig`. By default, all `KVStore`s are wrapped in `GasKv.Stores` when retrieved. This is done in the `KVStore()` method of the context. In this case, the default gas configuration is used.
->>>>>>> 31eeccb3
-
-When methods of the parent `KVStore` are called, `GasKv.Store` automatically consumes the appropriate amount of gas depending on the `Store.gasConfig`. By default, all `KVStores` are wrapped in `GasKv.Stores` when retrieved. This is done in the `KVStore()` method of the context. In this case, the default gas configuration is used.
-
-<<<<<<< HEAD
-### TraceKv store
-=======
+
+### TraceKv Store
+
 `tracekv.Store` is a wrapper `KVStore` which provides operation tracing functionalities over the underlying `KVStore`. It is applied automatically by the Cosmos SDK on all `KVStore` if tracing is enabled on the parent `MultiStore`. When any `KVStore` method is called, `tracekv.Store` automatically logs a `traceOperation` to the `Store.writer`. `traceOperation.Metadata` is filled with `Store.context` when it is not `nil`. `TraceContext` is a `map[string]interface{}`.
->>>>>>> 31eeccb3
-
-`tracekv.Store` is a wrapper `KVStore` which provides operation tracing functionalities over the underlying `KVStore`. It is applied automatically by the Cosmos SDK on all `KVStore`s if tracing is enabled on the parent `MultiStore`.
-When each of the `KVStore` methods are called, `tracekv.Store` automatically logs `traceOperation` to the `Store.writer`. `traceOperation.Metadata` is filled with `Store.context` when it is not nil. `TraceContext` is a `map[string]interface{}`.
-
-<<<<<<< HEAD
-### Prefix store
-
-`prefix.Store` is a wrapper `KVStore` which provides automatic key-prefixing functionalities over the underlying `KVStore`. When `Store.{Get, Set}()` is called, the store forwards the call to its parent, with the key prefixed with the `Store.prefix`.
-
-When `Store.Iterator()` is called, it does not simply prefix the `Store.prefix`, since it does not work as intended. In that case, some of the elements are traversed even they are not starting with the prefix.
-
-## AnteHandler
-
-The AnteHandler is a special handler that implements the AnteHandler interface. It is used to authenticate the transaction before the transaction's internal messages are processed.
-
-The AnteHandler is theoretically optional, but still a very important component of public blockchain networks. It serves three primary purposes:
-
-* It is a primary line of defense against spam and the second line of defense, the first one being the mempool, against transaction replay with fees deduction and sequence checking.
-* Perform preliminary stateful validity checks, like ensuring signatures are valid or that a sender has enough funds to pay for fees.
-* Play a role in the incentivization of stakeholders via the collection of transaction fees.
-
-BaseApp holds an AnteHandler as a parameter that is initialized in the application's constructor. The most widely used anteHandler is the auth module.
-
-<HighlightBox type="info">
-
-For more information on the subject, a closer look at the following resources could prove worth it:
-
-* [Cosmos SDK documentation: Gas and Fees](https://github.com/cosmos/cosmos-sdk/blob/master/docs/basics/gas-fees.md)
-* [Cosmos SDK documentation: AnteHandler](https://github.com/cosmos/cosmos-sdk/blob/master/docs/basics/gas-fees.md#antehandler)
-
-</HighlightBox>
-=======
+
+### Prefix Store
+
 `prefix.Store` is a wrapper `KVStore` which provides automatic key-prefixing functionalities over the underlying `KVStore`.
 When `Store.{Get, Set}()` is called, the store forwards the call to its parent, with the key prefixed with the `Store.prefix`.
 When `Store.Iterator()` is called, it does not simply prefix the `Store.prefix`, since it does not work as intended. In that case, some of the elements are traversed even when they are not starting with the prefix.
@@ -330,7 +215,6 @@
     iterator := sdk.KVStorePrefixIterator(gamesStore, []byte{}) // []byte{} is an empty array
 
     defer iterator.Close() // Think of it as: try { everything below } finally { iterator.Close() }
->>>>>>> 31eeccb3
 
     for ; iterator.Valid(); iterator.Next() {
         var storedGame types.StoredGame
@@ -420,24 +304,6 @@
 }
 ```
 
-<<<<<<< HEAD
-* Define a game ID. How is it defined? Probably incrementally.
-* Save many `FullGame`s in storage for retrieval by the ID.
-* Save `FullGame` IDs in an ordered list of their timeouts, for use in `EndBlock`.
-* Handle `CreateGameTx`, `MoveTx`, and `RejectTx`.
-
-We need to add another function: remove all traces of the game when it is finished.
-
-With these requirements: what would be an appropriate storage structure?
-
-Here we also introduce the idea of gas costs. Ratio proposals are to be adjusted, so it makes sense compared to the base transaction costs:
-
-* `CreateGameTx`: costs 10. Conceptually, it should include the costs of closing a game. If that is not the case, the losing player could be incentivized to let the game hit its timeout.
-* `MoveTx`: costs 1. Perhaps make it cost 0 when the player loses the game to incentivize the player to conclude the game instead of letting it hit the timeout.
-* `RejectTx`: costs 0 incentivize cleaning up the state. This transaction would still cost what the Cosmos SDK bills for transactions.
-
-<!-- TODO. This is where we start coding these ideas inside the keeper. -->
-=======
 ## What about message handling
 
 In an earlier [section on messages](./07-messages), you defined, among others, the `MsgCreateGame`. Left unsaid is how you go from the message to the game in storage. That is also the role of the keeper. Effectively, you should define a handling function such as:
@@ -650,5 +516,4 @@
 Where and how much to charge for gas is an economical, as well as a game-theoretical concern. So, you should think 
 about what you want to incentivize or disincentivize at which junctures and charge accordingly.
 
-</ExpansionPanel>
->>>>>>> 31eeccb3
+</ExpansionPanel>