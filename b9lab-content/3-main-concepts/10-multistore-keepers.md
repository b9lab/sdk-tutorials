---
title: "Multistore and Keepers"
order: 8
description: Store types, the AnteHandler, and keepers
tag: deep-dive
---

# Multistore and Keepers

A Cosmos SDK application on a purpose-built/application-specific blockchain usually consists of several modules attending to separate concerns. Each module has a state that is a subset of the entire application state.

The Cosmos SDK adopts an object-capabilities-based approach - only reveal what is necessary to get the work done - to help developers better protect their application from unwanted inter-module interactions. Keepers are at the core of this approach.

A keeper is a Cosmos SDK abstraction that manages access to the subset of the state defined by a module. All access to the module’s data must go through the module’s keeper.

A keeper can be thought of quite literally as the gatekeeper of a module's store(s). Each store (typically an IAVL store) defined within a module comes with a `storeKey`, which grants unlimited access to it. The module's keeper holds this `storeKey`, which should otherwise remain unexposed, and defines methods for reading and writing to the store(s).

When a module needs to interact with the state defined in another module, it does so by interacting with the methods of the other module’s keeper. Developers control the interactions their module can have with other modules by defining methods and controlling access.

[Keepers in the Cosmos SDK](./images/keeper.png)

## Format

Keepers are generally defined in a `/keeper/keeper.go` file located in the module’s folder. By convention, the type keeper of a module is named simply `keeper.go`. It usually follows the following structure:

```go
type Keeper struct {
    // Expected external keepers, if any

    // Store key(s)

    // codec
}
```

### Parameters

The following parameters are of importance regarding the type definitions of keepers in modules:

* An expected `keeper` is a keeper external to a module that is required by the internal keeper of said module. External keepers are listed in the internal keeper's type definition as interfaces. These interfaces are themselves defined in an `expected_keepers.go` file in the root of the module's folder. In this context, interfaces are used to reduce the number of dependencies and to facilitate the maintenance of the module itself.
* `storeKeys` grant access to the store(s) of the multistore managed by the module. They should always remain unexposed to external modules.
* `cdc` is the codec used to marshall and unmarshall structs to/from []byte. The `cdc` can be any of `codec.BinaryCodec`, `codec.JSONCodec`, or `codec.Codec` based on your requirements. Note that `code.Codec` includes the other interfaces. It can be either a proto or amino codec as long as they implement these interfaces.

Each keeper has its own constructor function which is called from the application's constructor function. This is where keepers are instantiated and where developers make sure to pass correct instances of the module's keepers to other modules that require them.

### Scope and best practices

Keepers primarily expose getter and setter methods for the store(s) managed by their module. Methods should remain simple and strictly limited to getting or setting the requested value. Validity checks should already have been done with the `ValidateBasic()` method of the message and the `Msg` server before the keeper's methods are called.

Getter and setter method usually have the following signatures:

* The getter method has the signature ` func (k Keeper) Get(ctx sdk.Context, key string) returnType`.
* The setter method has the signature `func (k Keeper) Set(ctx sdk.Context, key string, value valueType)`.

Keepers primarily expose getter and setter methods for the store(s) managed by their module. Methods should remain simple and strictly limited to getting or setting the requested value. Validity checks should already have been done with the `ValidateBasic()` method of the message and the `Msg` server before the keeper's methods are called.

The getter method will typically have the following signature:

```go
func (k Keeper) Get(ctx sdk.Context, key string) (value returnType, found bool)
```

The setter method will typically have the following signature:

```go
func (k Keeper) Set(ctx sdk.Context, key string, value valueType)
```

When appropriate, keepers also ought to implement an iterator method with the following signature:

```go
func (k Keeper) GetAll(ctx sdk.Context) (list []returnType)
```

<!-- Keepers also implement an iterator method:
TODO: Iterator  method -->

## Store types

The Cosmos SDK offers different store types with which to work with. It is important to gain a good overview of different store types available for development.

<<<<<<< HEAD
Whenever the rootMulti.Store needs to be branched, a `cachemulti.Store` is used:  [https://github.com/cosmos/cosmos-sdk/blob/v0.40.0-rc6/store/cachemulti/store.go#L17-L28] (https://github.com/cosmos/cosmos-sdk/blob/v0.40.0-rc6/store/cachemulti/store.go#L17-L28). `cachemulti.Store` branches all substores (creates a virtual store for each substore) in its constructor and hold them in Store.stores.
=======
### `KVStore` and `Multi-Store` in Cosmos
>>>>>>> c7a68b15

Each Cosmos SDK application contains a state at its root, the `Multistore`, that is subdivided into separate compartments managed by each module in the application. The `Multistore` is a store of `KVStore`s that follows the [`Multistore interface`](https://github.com/cosmos/cosmos-sdk/blob/v0.40.0-rc6/store/types/store.go#L104-L133).

The base `KVStore` and `Multistore` implementations are wrapped in extensions that offer specialized behavior. A [`CommitMultistore`](https://github.com/cosmos/cosmos-sdk/blob/v0.40.0-rc6/store/types/store.go#L141-L184) is a `Multistore` with a committer. This is the main type of multistore used in the Cosmos SDK. The underlying KVStore is used primarily to restrict access to the committer.

The [`rootMulti.Store`](https://github.com/cosmos/cosmos-sdk/blob/v0.40.0-rc6/store/rootmulti/store.go#L43-L61) is the go-to implementation of the `CommitMultiStore` interface. It is a base-layer multistore built around a database on top of which multiple `KVStore`s can be mounted, and is the default multistore store used in BaseApp.

### `CacheMultistore`

Whenever the `rootMulti.Store` needs to be branched, [a `cachemulti.Store` is used](https://github.com/cosmos/cosmos-sdk/blob/v0.40.0-rc6/store/cachemulti/store.go#L17-L28). `cachemulti.Store` branches all substores (creates a virtual store for each substore) in its constructor and hold them in `Store.stores`. This is used primarily to create an isolated store, typically when it is necessary to mutate the state but it might be reverted later.

`CasheMultistore` caches all read queries. `Store.GetKVStore()` returns the store from `Store.stores`, and `Store.Write()` recursively calls `CacheWrap.Write()` on all substores.

### Transient store

As the name suggests, `Transient.Store` is a `KVStore` that is discarded automatically at the end of each block. `Transient.Store` is a `dbadapter.Store` with a `dbm.NewMemDB()`. All `KVStore` methods are reused. When `Store.Commit()` is called, a new `dbadapter.Store` is assigned, discarding the previous reference. Garbage collection is attended to automatically.

<HighlightBox type="tip">

When working with the IAVL store, why not take a closer look at the [IAVL spec](https://github.com/cosmos/iavl/blob/v0.15.0-rc5/docs/overview.md).

The default implementation of `KVStore` and `CommitKVStore` is the `iavl.Store`. The `IAVL.Store` is a self-balancing binary search tree that ensures get and set operations are `O(log n)`, where `n` is the number of elements in the tree.

Each tree version is immutable and can be retrieved even after a commit, depending on the [pruning settings](https://github.com/cosmos/iavl/blob/v0.15.0-rc5/docs/overview.md).

</HighlightBox>

<<<<<<< HEAD
Each tree version is immutable nd can be retrieved even after a commit, depending on the pruning settings: [https://github.com/cosmos/iavl/blob/v0.15.0-rc5/docs/overview.md](https://github.com/cosmos/iavl/blob/v0.15.0-rc5/docs/overview.md)
=======
## Additional KVStore wrappers
>>>>>>> c7a68b15

Beside the above store types, there are a few others with more specific usage.

### GasKv Store

Cosmos SDK applications use gas to track resources usage and prevent spam. The `GasKv.Store` is a `KVStore` wrapper that enables automatic gas consumption each time a read or write to the store is made. It is the solution of choice to track storage usage in Cosmos SDK applications.

When methods of the parent `KVStore` are called, `GasKv.Store` automatically consumes the appropriate amount of gas depending on the `Store.gasConfig`. By default, all `KVStores` are wrapped in `GasKv.Stores` when retrieved. This is done in the `KVStore()` method of the context. In this case, the default gas configuration is used.

### TraceKv store

`tracekv.Store` is a wrapper `KVStore` which provides operation tracing functionalities over the underlying `KVStore`. It is applied automatically by the Cosmos SDK on all `KVStore`s if tracing is enabled on the parent `MultiStore`.
When each of the `KVStore` methods are called, `tracekv.Store` automatically logs `traceOperation` to the `Store.writer`. `traceOperation.Metadata` is filled with `Store.context` when it is not nil. `TraceContext` is a `map[string]interface{}`.

### Prefix store

`prefix.Store` is a wrapper `KVStore` which provides automatic key-prefixing functionalities over the underlying `KVStore`.
When `Store.{Get, Set}()` is called, the store forwards the call to its parent, with the key prefixed with the `Store.prefix`.
When `Store.Iterator()` is called, it does not simply prefix the `Store.prefix`, since it does not work as intended. In that case, some of the elements are traversed even when they are not starting with the prefix.

## AnteHandler

The AnteHandler is a special handler that implements the AnteHandler interface. It is used to authenticate the transaction before the transaction's internal messages are processed.

The AnteHandler is theoretically optional, but still a very important component of public blockchain networks. It serves three primary purposes:

* It is a primary line of defense against spam and the second line of defense, the first one being the mempool, against transaction replay with fees deduction and sequence checking.
* Perform preliminary stateful validity checks, like ensuring signatures are valid or that a sender has enough funds to pay for fees.
* Play a role in the incentivization of stakeholders via the collection of transaction fees.

BaseApp holds an AnteHandler as a parameter that is initialized in the application's constructor. The most widely used anteHandler is the auth module.

<HighlightBox type="info">

For more information on the subject, a closer look at the following resources could prove worth it:

* [Cosmos SDK documentation: Gas and Fees](https://github.com/cosmos/cosmos-sdk/blob/master/docs/basics/gas-fees.md)
* [Cosmos SDK documentation: AnteHandler](https://github.com/cosmos/cosmos-sdk/blob/master/docs/basics/gas-fees.md#antehandler)

</HighlightBox>

<ExpansionPanel title="Show me some code for my checkers' blockchain">

In the [Accounts section](./04-accounts), you were introduced to the elements of the stored game but were left in the dark about where this game is stored. In light of what you learned above, let's fix that.

## Game object in storage

You need to decide under what structure you want to store a game in the storage. The Cosmos SDK partitions the global storage per module, with `checkers` being its own module. Therefore, you need to take care of how to store games in the checkers module's corner of the key/value pair storage.

The first idea would be to attribute a unique ID to a game and to store the game value at that ID. However, for the sake of clarity and to be able to differentiate with other stored elements in the future, you ought to add a prefix to that ID. In pseudo-Go code, the storage structure would therefore look like this:

```go
// Pseudo-code
var globalStore sdk.KVStore
checkersStore := globalStore.getAtPrefix("checkers-")
gamesStore := checkersStore.getAtPrefix("games-")
storedGame := gamesStore.getAtPrefix(gameId)
// Or again in a different way
storedGame := globalStore.getAtPrefix("checkers-games-" + gameId)
```

It is pseudo-code because:

* Prefixes have to be `byte[]` instead of `string`. This is easily handled with a cast such as `[]byte("games-")`.
* The Cosmos SDK prevents you from directly accessing any random module's store, such that `globalStore.getAtPrefix("checkers-")` is not allowed and instead has to be accessed via a secret key.

Let's define the ID of the `StoredGame`. To return a single object, we include `StoredGame` in the object's value:

```go
type StoredGame struct {
    ...
    Index string
}
```

So, with most of the action handled by the Cosmos SDK, you are left with defining the required prefixes in your corner of the storage:

```go
package types

const (
    StoredGameKey = "StoredGame-value-"
)
```

Which assists you with how to access a game:

```go
package keeper

import (
    "github.com/cosmos/cosmos-sdk/store/prefix"
    sdk "github.com/cosmos/cosmos-sdk/store/types"
    "github.com/xavierlepretre/checkers/x/checkers/types"
)

func (k Keeper) GetStoredGame(ctx sdk.Context, gameId string) (storedGame types.StoredGame, found bool) {
    checkersStore := ctx.KVStore(k.storeKey)
    gamesStore := prefix.NewStore(checkersStore, []byte(types.StoredGameKey))
    gameBytes := gamesStore.Get([]byte(gameId))
    if gameBytes == nil {
        return nil, false
    }
    k.cdc.MustUnmarshalBinaryBare(gameBytes, &storedGame)
    return storedGame, true
}
```

Similarly, if you want to save a game:

```go
func (k Keeper) SetStoredGame(ctx sdk.Context, storedGame types.StoredGame) {
    checkersStore := ctx.KVStore(k.storeKey)
    gamesStore := prefix.NewStore(checkersStore, []byte(types.StoredGameKey))
    gameBytes := k.cdc.MustMarshalBinaryBare(&storedGame)
    gamesStore.Set(byte[](storedGame.Index), gameBytes)
}
```

If you want to delete a stored game, you would call `gamesStore.Delete(byte[](storedGame.Index))`.

Interestingly, the `KVStore` allows you to obtain an iterator on a given prefix. In effect, because all stored games share the same prefix, you can list all stored games, which you would do with:

```go
func (k Keeper) GetAllStoredGame(ctx sdk.Context) (list []types.StoredGame) {
    checkersStore := ctx.KVStore(k.storeKey)
    gamesStore := prefix.NewStore(checkersStore, []byte(types.StoredGameKey))
    iterator := sdk.KVStorePrefixIterator(gamesStore, []byte{}) // []byte{} is an empty array

    defer iterator.Close() // Think of it as: try { everything below } finally { iterator.Close() }

    for ; iterator.Valid(); iterator.Next() {
        var storedGame types.StoredGame
        k.cdc.MustUnmarshalBinaryBare(iterator.Value(), &storedGame)
        list = append(list, storedGame)
    }

    return
}
```

Notice the `MustMarshalBinaryBare` and `MustUnmarshalBinaryBare` functions in the `codec` above. They need to be instructed as to how to proceed with the marshaling. Fortunately, Protobuf took care of this for us.

<HighlightBox type="tip">

See the [previous section on Protobuff](./09-protobuf) to explore how Protobuf deals with the marshaling.

</HighlightBox>

## Boilerplate, boilerplate everywhere!

Also notice how the `Set`, `Get`, `Remove`, and `GetAll` functions above look like boilerplate too. Do you have to redo these functions for every type? **No**. In fact, it was all created with this Starport command:

```sh
$ starport scaffold map storedGame game turn red black wager:uint --module checkers --no-message
```

Where `map` is the command that tells Starport to add an `Index` and store all elements under a map-like structure.

<HighlightBox type="tip">

To create the above boilerplate in your module, you can use Starport. For Starport, and if you want to go beyond these out-of-context code samples and instead see more in detail how to define all this, head to [My Own Chain](../5-my-own-chain/01-index).

</HighlightBox>

## Other storage elements

How do we create this `storedGame.Index`? A viable idea is to keep a counter, in storage, for the next game. Unlike `StoredGame`, which is saved as a map, this `NextGame` object has to be at a unique location in the storage.

Therefore, we define the object:

```go
package types

type NextGame struct {
    IdValue uint64
}
```

Plus, the key where it resides:

```go
const (
    NextGameKey = "NextGame-value-"
)
```

Then the functions to get and set:

```go
func (k Keeper) SetNextGame(ctx sdk.Context, nextGame types.NextGame) {
    nextGameStore := prefix.NewStore(ctx.KVStore(k.storeKey), types.KeyPrefix(types.NextGameKey))
    nextBytes := k.cdc.MustMarshalBinaryBare(&nextGame)
    nextGameStore.Set([]byte{0}, nextBytes)
}
```

Not to forget that it needs an initial value. That's the role of the genesis block definition:

```go
type GenesisState struct {
    StoredGameList []*StoredGame
    NextGame *NextGame
}
```

And its initialization:

```go
func DefaultGenesis() *GenesisState {
    return &GenesisState{
        StoredGameList: []*StoredGame{}, // Starts empty
        NextGame: &NextGame{
            IdValue:  uint64(0), // Starts at 0
        },
    }
}
```

## What about message handling

In an earlier [section on messages](./07-messages), you defined, among others, the `MsgCreateGame`. Left unsaid is how you go from the message to the game in storage. That is also the role of the keeper. Effectively, you should define a handling function such as:

```go
func (k Keeper) CreateGame(goCtx context.Context, msg *types.MsgCreateGame) (*types.MsgCreateGameResponse, error) {
    ctx := sdk.UnwrapSDKContext(goCtx)

    // TODO: Handle the message

    return &types.MsgCreateGameResponse{}, nil
}
```

It looks like you now have all the pieces to replace the `TODO`, which turns out to be straightforward:

Get the next game ID:

```go
    nextGame, found := k.GetNextGame(ctx)
    if !found {
        // Panic because this should never happen.
        panic("NextGame not found")
    }
    newIndex := strconv.FormatUint(nextGame.IdValue, 10)
```

Extract and sanitize the message elements:

```go
    creator, err := sdk.AccAddressFromBech32(msg.Creator)
    if err != nil {
        return nil, errors.New("Creator address invalid")
    }
    red, err := sdk.AccAddressFromBech32(msg.Red)
    if err != nil {
        // Standard error because users can make mistakes.
        return nil, errors.New("Red address invalid")
    }
    black, err := sdk.AccAddressFromBech32(msg.Black)
    if err != nil {
        return nil, errors.New("Black address invalid")
    }
```

Create the stored game object:

```go
    storedGame := types.StoredGame{
        Creator: msg.Creator,
        Index:   newIndex,
        Game:    rules.New().String(),
        Red:     msg.Red,
        Black:   msg.Black,
        Wager:   msg.Wager,
    }
```

Save it in storage:

```go
    k.SetStoredGame(ctx, storedGame)
```

Prepare for the next created game:

```go
    nextGame.IdValue++
    k.SetNextGame(ctx, nextGame)
```

Return the game ID for reference:


```go
    return &types.MsgCreateGameResponse{
        IdValue: newIndex,
    }, nil
```

As for `MsgPlayMoveResponse` and `MsgRejectGame`, you would do the same. Why not try it out as an exercise?

## More on game theory

When you introduced [messages](./07-messages), there remained the question of what to do when a player does not play ball.

Time to introduce a game deadline:

```go
const (
    MaxTurnDurationInSeconds = time.Duration(24 * 3_600 * 1000_000_000) // 1 day
    DeadlineLayout           = "2006-01-02 15:04:05.999999999 +0000 UTC"
)
type StoredGame struct {
    ...
    Deadline string
}
```

Set its initial value on creation:

```go
storedGame := types.StoredGame{
    ...
    Deadline: ctx.BlockTime().Add(types.MaxTurnDurationInSeconds).UTC().Format(types.DeadlineLayout),
}
```

Update its value after a move:

```go
storedGame.Deadline = ctx.BlockTime().Add(types.MaxTurnDurationInSeconds).UTC().Format(types.DeadlineLayout)
```

Extract and verify its value when necessary:

```go
deadline, err = time.Parse(DeadlineLayout, storedGame.Deadline)
if err != nil {
    panic(err)
}
if deadline.Before(ctx.BlockTime()) {
    // TODO
}
```

## How to expire games

When do you verify that the game has expired? An interesting feature of an ABCI application is that you can have it perform some actions at the end of each block. Should you load all games and filter for those that have expired? No. That would be extremely expensive. Better keep a FIFO where fresh games are pushed back to the tail so that the head contains the next games to expire.

In the context of the Cosmos SDK, you need to keep track of where the FIFO starts and stops by saving the corresponding game IDs:

```go
const (
    NoFifoIdKey = "-1"
)
type NextGame struct {
    ...
    FifoHead string
    FifoTail string
}
```

And to have each game know its relative position and the number of moves done to assist the refunding logic on games with zero, one or more than two moves:

```go
type StoredGame struct {
    ...
    MoveCount uint64
    BeforeId  string
    AfterId   string
}
```

Next, and this is left as an exercise, you need to code a regular FIFO, whereby:

* Games are sent to the back when created or played on.
* Games are removed from the FIFO when they are finished or time out.

## When to expire games

Since you want to expire the games that have timed out at the end of a block, you need to hook your keeper to the right call. When building the whole application, the Cosmos SDK will call at various points into each module. The function it calls at each block's end looks like this:

```go
func (am AppModule) EndBlock(ctx sdk.Context, _ abci.RequestEndBlock) []abci.ValidatorUpdate {
    // TODO
    return []abci.ValidatorUpdate{}
}
```

This is where you write the necessary code, preferably in the keeper. For instance, with:

```go
am.keeper.ForfeitExpiredGames(sdk.WrapSDKContext(ctx))
```

Those among you with a well-placed paranoia must be asking whether you can ensure that the execution of this `EndBlock` does not become prohibitively expensive. After all, the number of games to potentially expire is unbounded, which is a recipe for disaster in the blockchain world. Is there a situation or an attack vector that would make this a possibility? And what can we do to prevent it?

Fortunately, the timeout duration is fixed and the same for all games. This means that the `n` games, that expire in a given block have all been created or updated at roughly the same time. Or in effect, at roughly the same block height `h`, give or take a margin of error `h-1` and `h+1`. These created and updated games are limited in number because, as per one of the chain consensus parameters, every block has a maximum size and a limited number of transactions it can include. If by any chance, all games in blocks `h-1`, `h`, and `h+1` expire now, then the `EndBlock` function would have to expire three times as many games as a block can handle. This is the worst-case scenario, but it still sounds manageable.

You should be careful about letting the game creator pick a timeout duration. It could open an avenue for a malicious actor to, for instance, stagger game creations over a large number of blocks with decreasing timeouts so that they all expire at the same time.

## Gas costs

The keeper also makes it easy for you to charge the gas to the players as you see fit. This gas fee comes on top of the configured standard fee for transactions on your chain. Let's propose some ratios, which would have to be adjusted so it makes sense compared to the base transaction costs:

* Create a game: costs 10. Conceptually, it should include the costs of closing a game. If that was not the case, the losing player would be incentivized to let the game hit its timeout.
* Play move: costs one. You could make it cost zero when the player loses the game to incentivize the player to conclude the game instead of letting it hit the timeout.
* Reject: costs zero, because you want to incentivize cleaning up the state. This transaction would still cost what your chain is configured to charge for basic transactions.

So you define the cost:

```go
const (
    CreateGameGas = 10
    PlayMoveGas   = 1
    RejectGameGas = 0
)
```

Then, in your `MsgCreateGame` handler, you add the line:

```go
func (k msgServer) CreateGame(goCtx context.Context, msg *types.MsgCreateGame) (*types.MsgCreateGameResponse, error) {
    ...
    ctx.GasMeter().ConsumeGas(types.CreateGameGas, "Create game")
    ...
}
```

Where and how much to charge for gas is an economical, as well as a game-theoretical concern. So, you should think 
about what you want to incentivize or disincentivize at which junctures and charge accordingly.

</ExpansionPanel><|MERGE_RESOLUTION|>--- conflicted
+++ resolved
@@ -79,11 +79,7 @@
 
 The Cosmos SDK offers different store types with which to work with. It is important to gain a good overview of different store types available for development.
 
-<<<<<<< HEAD
-Whenever the rootMulti.Store needs to be branched, a `cachemulti.Store` is used:  [https://github.com/cosmos/cosmos-sdk/blob/v0.40.0-rc6/store/cachemulti/store.go#L17-L28] (https://github.com/cosmos/cosmos-sdk/blob/v0.40.0-rc6/store/cachemulti/store.go#L17-L28). `cachemulti.Store` branches all substores (creates a virtual store for each substore) in its constructor and hold them in Store.stores.
-=======
 ### `KVStore` and `Multi-Store` in Cosmos
->>>>>>> c7a68b15
 
 Each Cosmos SDK application contains a state at its root, the `Multistore`, that is subdivided into separate compartments managed by each module in the application. The `Multistore` is a store of `KVStore`s that follows the [`Multistore interface`](https://github.com/cosmos/cosmos-sdk/blob/v0.40.0-rc6/store/types/store.go#L104-L133).
 
@@ -111,11 +107,7 @@
 
 </HighlightBox>
 
-<<<<<<< HEAD
-Each tree version is immutable nd can be retrieved even after a commit, depending on the pruning settings: [https://github.com/cosmos/iavl/blob/v0.15.0-rc5/docs/overview.md](https://github.com/cosmos/iavl/blob/v0.15.0-rc5/docs/overview.md)
-=======
 ## Additional KVStore wrappers
->>>>>>> c7a68b15
 
 Beside the above store types, there are a few others with more specific usage.
 
