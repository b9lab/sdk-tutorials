--- conflicted
+++ resolved
@@ -16,15 +16,9 @@
 
 Modules include **core** functionality that provides the basic functionality every blockchain node needs:
 
-<<<<<<< HEAD
-* a boilerplate implementation of the Application Blockchain Interface (ABCI) that communicates with the underlying Tendermint consensus engine
-* a general-purpose data store that persists the module state called `multistore`
-* a server and interfaces to facilitate interactions with other modules.
-=======
 * A boilerplate implementation of the Application Blockchain Interface (ABCI) that communicates with the underlying Tendermint consensus engine.
 * A general-purpose data store that persists the module state called `multistore`.
 * A server and interfaces to facilitate interactions with the node.
->>>>>>> 16f34ba1
 
 Modules implement the majority of application logic while **core** attends to wiring and infrastructure concerns and enables modules to be composed into higher-order modules.
 
@@ -34,11 +28,7 @@
 
 ## Module Components
 
-<<<<<<< HEAD
-It is a best practice to define a module in the `x/moduleName` folder, not to be confused with the SDK’s `x/` folder that already exists. For example, the module called Checkers would go in `x/checkers`.
-=======
 It is a best practice to define a module in the `x/moduleName` folder, not to be confused with the Cosmos SDK’s `x/` folder that already exists. For example, the module called Checkers would go in `x/Checkers`.
->>>>>>> 16f34ba1
 
 Modules implement several concerns:
 
@@ -69,13 +59,13 @@
 
 </HighlightBox>
 
-#### Msg Service
+### Msg Service
 
 * A best practice is to define the `Msg` Protobuf service in the `tx.proto` file.
 * Each module should implement the `RegisterServices` method as part of the `AppModule` interface.
 * Service methods should use a “Keeper” that defines the storage layout and presents methods for updating the state to implement state updates.
 
-#### gRPC Query Service
+### gRPC Query Service
 
 * Allows users to query the state using gRPC.
 * Each gRPC endpoint corresponds to a service method, starting with the rpc keyword, inside the gRPC Query Service.
@@ -108,7 +98,7 @@
 
 ## Core Modules
 
-The Cosmos SDK includes a set of core modules that address common concerns with well-solved, standardized implementations.
+Cosmos SDK includes core modules that address common concerns with well-solved, standardized implementations.
 
 Core modules address application needs such as tokens, staking and governance. Core modules offer several advantages over ad hoc solutions:
 
@@ -229,11 +219,7 @@
 
 Modules should define and register their custom errors in `x/{module}/errors.go`. Registration of errors is handled via the `types/errors` package.
 
-<<<<<<< HEAD
-Each custom module error must provide a codespace, which is typically the module name (for example, "distribution"), and a uint32 code. Together, the codespace and code provide a globally unique SDK error. Typically, the error code is monotonically increasing but does not necessarily have to be.
-=======
 Each custom module error must provide the codespace, which is typically the module name (for example, "distribution") and is unique per module, and a `uint32` code. Together, the codespace and code provide a globally unique Cosmos SDK error. Typically, the error code is monotonically increasing but does not necessarily have to be.
->>>>>>> 16f34ba1
 
 The only restrictions on error codes are the following:
 
