--- conflicted
+++ resolved
@@ -1,119 +1,56 @@
----
-title: "Modules"
-order: 6
-description: Core Cosmos SDK modules and their components
-tag: deep-dive
----
-
 # Modules
 
 ## Overview
 
-<<<<<<< HEAD
-Each Cosmos chain is a purpose-built/application-specific blockchain and Cosmos SDK modules define the unique properties of each chain. Modules can be considered state machines within the larger state machine. They contain the storage layout, also known as the state, and the state transition functions which are the message methods.
-=======
 Each Cosmos chain is a purpose-built blockchain and Cosmos SDK modules define the unique properties of each chain. Modules can be considered state machines within the larger state machine. They contain the storage layout, also known as the state, and the state transition functions, which are the message methods.
->>>>>>> 40244798
 
 In summary, modules define most of the logic of Cosmos SDK applications.
 
-![Transaction message flow to modules](./images/message_progressing.png)
-
-When a transaction is relayed from the underlying Tendermint consensus engine, `BaseApp` decomposes the `Messages` contained within the transaction. `BaseApp` routes messages to the appropriate module for processing. Interpretation and execution occur when the appropriate module message handler receives the message.
+![transaction message flow to modules](./images/module_overview.png)
+
+When a transaction is relayed from the underlying Tendermint consensus engine, `BaseApp` decomposes the `Messages` contained within the transaction. `BaseApp` routes messages to the appropriate module for processing. Interpretation and execution occurs when the appropriate module message handler receives the message.
 
 Developers compose modules together using the Cosmos SDK to build custom application-specific blockchains.
 
-## Module scope
+## Module Scope
 
 Modules include **core** functionality that provides the basic functionality every blockchain node needs:
 
 * A boilerplate implementation of the Application Blockchain Interface (ABCI) that communicates with the underlying Tendermint consensus engine.
 * A general-purpose data store that persists the module state called `multistore`.
-<<<<<<< HEAD
-* A server and interfaces to facilitate interactions with other modules.
-=======
 * A server and interfaces to facilitate interactions with the node.
->>>>>>> 40244798
-
-Modules implement the majority of the application logic while the **core** attends to wiring and infrastructure concerns and enables modules to be composed into higher-order modules.
+
+Modules implement the majority of application logic while **core** attends to wiring and infrastructure concerns and enables modules to be composed into higher-order modules.
 
 A module defines a subset of the overall state using one or more key/value stores, known as `KVStore`, and a subset of message types that are needed by the application and do not exist yet. Modules also define interactions with other modules that do already exist.
 
-<<<<<<< HEAD
-For developers, most of the work involved in building an SDK application revolves around building custom modules required by their application that do not exist yet and integrating them with modules that do already exist into one coherent application.
-=======
 For developers, most of the work involved in building a Cosmos SDK application revolves around building custom modules required by their application that do not exist yet, and integrating them with modules that do already exist into one coherent application. Existing modules can come either from the Cosmos SDK itself or from **third-party developers** and can be downloaded from an online module repository.
->>>>>>> 40244798
-
-## Module components
-
-<<<<<<< HEAD
-It is a best practice to define a module in the `x/moduleName` folder, not to be confused with the SDK’s `x/` folder that already exists. For example, the module called Checkers would go in `x/checkers`.
-=======
+
+## Module Components
+
 It is a best practice to define a module in the `x/moduleName` folder. For example, the module called `Checkers` would go in `x/checkers`. In fact, if you head over to the Cosmos SDK's base code, you can see that it also [defines its modules](https://github.com/cosmos/cosmos-sdk/tree/master/x) in an `x/` folder.
->>>>>>> 40244798
 
 Modules implement several elements:
 
-<<<<<<< HEAD
-* **Interfaces:** facilitate communication between modules and composition of multiple modules into coherent applications.
-* **Protobuf:** one `Msg` service to handle messages and one `gRPC` query service to handle queries.
-* **Keeper:** defines the state and presents methods for updating and inspecting the state.
-=======
 * **Interfaces:** facilitate communication between modules and the composition of multiple modules into coherent applications.
 * **Protobuf:** one `Msg` service to handle messages and one gRPC `Query` service to handle queries.
 * **Keeper:** a controller that defines the state and presents methods for updating and inspecting the state.
->>>>>>> 40244798
 
 ### Interfaces
 
 To be integrated with the rest of the application, a module must implement three application module interfaces:
 
-<<<<<<< HEAD
-* **AppModuleBasic:** implements non-dependant elements of the module.
-* **AppModule:** interdependent, specialized elements of the module that are unique to the application.
-* **AppModuleGenesis:** interdependent, genesis (initialization) elements of the module that establish the initial state of the blockchain at inception.
-=======
 * **`AppModuleBasic`:** implements non-dependent elements of the module.
 * **`AppModule`:** interdependent, specialized elements of the module that are unique to the application.
 * **`AppModuleGenesis`:** interdependent, genesis (initialization) elements of the module that establish the initial state of the blockchain at inception.
->>>>>>> 40244798
 
 You define `AppModule` and `AppModuleBasic`, and their functions, in your module's `x/moduleName/module.go` file.
 
-### Protobuf services
+### Protobuf Services
 
 Each module defines two Protobuf services:
 
 * **`Msg`:** a set of RPC methods related 1:1 to Protobuf request types to handle messages.
-<<<<<<< HEAD
-* **Query:** gRPC query service to handle queries.
-
-<HighlightBox type="info">
-
-If the topic is new to you, check out this [introduction to Protobuf services](https://www.ionos.com/digitalguide/websites/web-development/protocol-buffers-explained/).
-
-</HighlightBox>
-
-#### `Msg` service
-
-For `Msg`, keep the following best practices in mind:
-
-* Define the `Msg` Protobuf service in the `tx.proto` file.
-* Each module should implement the `RegisterServices` method as part of the `AppModule` interface.
-* Service methods should use a "Keeper" that defines the storage layout and presents methods for updating the state to implement state updates.
-
-#### gRPC query service
-
-A couple of general points on the gRPC query service:
-
-* It allows users to query the state using gRPC.
-* Each gRPC endpoint corresponds to a service method, starting with the rpc keyword, inside the gRPC query service.
-* It can be configured under the `grpc.enable` and `grpc.address` fields in `app.toml`.
-* It is defined in the module’s Protobuf definition files, specifically inside `query.proto`.
-
-Protobuf generates a `QueryServer` interface for each module containing all the service methods. Modules implement this `QueryService` interface by providing the concrete implementation of each service method. These implementation methods are the handlers of the corresponding gRPC query endpoints.  
-=======
 * **`Query:`** gRPC query service to handle queries.
 
 <HighlightBox type="info">
@@ -136,100 +73,56 @@
 * Can be configured under the `grpc.enable` and `grpc.address` fields in `app.toml`.
 
 For each module, Protobuf generates a `QueryServer` interface containing all the service methods. Modules implement this `QueryServer` interface by providing the concrete implementation of each service method in separate files. These implementation methods are the handlers of the corresponding gRPC query endpoints. This division of concerns across different files makes the setup safe from a re-generation of files by Protobuf.
->>>>>>> 40244798
-
-<HighlightBox type="info">
-
-gRPC is a modern, open-source, high-performance framework that supports multiple languages and is the recommended technique for external clients such as wallets, browsers, and backend services to interact with a node.
+
+gRPC is a modern, open-source, high-performance framework that supports multiple languages and is the recommended technique for external clients such as wallets, browsers and backend services to interact with a node.
+
+gRPC-Gateway REST endpoints support external clients that may not wish to use gRPC. The Cosmos SDK provides a gRPC-gateway REST endpoint for each gRPC service.
+
+<HighlightBox type="tip">
+
+Have a look at the [gRPC-Gateway](https://grpc-ecosystem.github.io/grpc-gateway/) documentation.
+
+</HighLightBox>
+
+### Command-Line Commands
+
+Each module defines commands for a command-line interface (CLI). Commands related to a module are defined in a folder called `client/cli`. The CLI divides commands into two categories, transactions and queries, the same as those you defined in `tx.go` and `query.go` respectively.
+
+### Keeper
+
+Keepers are the gatekeepers to the module’s store(s). It is mandatory to go through a module’s keeper in order to access the store(s). A keeper encapsulates the knowledge about the layout of storage within the store and contains methods to update and inspect it. If you come from a module-view-controller (MVC) world, then it helps to think of the keeper as the controller.
+
+Other modules may need access to a store, but other modules are also potentially malicious or poorly written. For this reason, developers need to consider who/what should have access to their module store(s). Additionally, to prevent a module from randomly accessing another module at runtime, a module that needs access to another module needs to declare its intent to use another module at construction. At this point, such a module is granted a runtime key that lets it access the other module. Only modules that hold this key to a store can access the store. This is part of what is called an object-capability model.
+
+Keepers are defined in `keeper.go`. Keeper's type definition generally consists of keys to the module's own store in the `multistore`, references to other modules' keepers and a reference to the application's codec.
+
+## Core Modules
+
+Cosmos SDK includes core modules that address common concerns with well-solved, standardized implementations.
+
+Core modules address application needs such as tokens, staking and governance. Core modules offer several advantages over ad hoc solutions:
+
+* Standardization is established early, which helps ensure good interoperability with wallets, analytics, other modules and other Cosmos SDK applications.
+* Duplication of effort is significantly reduced because application developers focus on what is unique about their application.
+* Core modules are working examples of Cosmos SDK modules that provide strong hints about suggested structure, style and best practices.
+
+Developers create coherent applications by selecting and composing core modules first, then implementing custom logic.
+
+<HighlightBox type="tip">
+
+Why not explore the [list of core modules and the application concerns they address](https://github.com/cosmos/cosmos-sdk/tree/master/x)?
 
 </HighlightBox>
 
-gRPC-Gateway REST endpoints support external clients that may not wish to use gRPC. The Cosmos SDK provides a gRPC-gateway REST endpoint for each gRPC service.
-
-<HighlightBox type="tip">
-
-Have a look at the [gRPC-Gateway](https://grpc-ecosystem.github.io/grpc-gateway/) documentation.
-
-<<<<<<< HEAD
-<HighlightBox type=”info”>
-
-For more on gRPC, take a look at the [gRPC-gateway documentation](https://grpc-ecosystem.github.io/grpc-gateway/).
-
-=======
->>>>>>> 40244798
-</HighLightBox>
-
-### Command-line commands
-
-Each module defines commands for a command-line interface (CLI). Commands related to a module are defined in a folder called `client/cli`. The CLI divides commands into two categories, transactions and queries, the same as those you defined in `tx.go` and `query.go` respectively.
-
-### Keeper
-
-<<<<<<< HEAD
-Keepers are the gatekeepers to the module’s store(s). It is mandatory to go through a module’s keeper to access the store(s). A keeper contains the layout of the storage within the store, and methods to update and inspect it.
-
-Other modules may need access to a store, but other modules are also potentially malicious. For this reason, developers need to consider who/what should have access to their module store(s). Only modules that hold the key to a store can access the store.
-
-Keepers are defined in `keeper.go`. Keeper's type definition generally consists of keys to the module's store in the `multistore`, references to other modules' keepers, and a reference to the application's codec.
-=======
-Keepers are the gatekeepers to the module’s store(s). It is mandatory to go through a module’s keeper in order to access the store(s). A keeper encapsulates the knowledge about the layout of storage within the store and contains methods to update and inspect it. If you come from a module-view-controller (MVC) world, then it helps to think of the keeper as the controller.
-
-Other modules may need access to a store, but other modules are also potentially malicious or poorly written. For this reason, developers need to consider who/what should have access to their module store(s). Additionally, to prevent a module from randomly accessing another module at runtime, a module that needs access to another module needs to declare its intent to use another module at construction. At this point, such a module is granted a runtime key that lets it access the other module. Only modules that hold this key to a store can access the store. This is part of what is called an object-capability model.
-
-Keepers are defined in `keeper.go`. Keeper's type definition generally consists of keys to the module's own store in the `multistore`, references to other modules' keepers and a reference to the application's codec.
->>>>>>> 40244798
-
-## Core modules
-
-The Cosmos SDK includes a set of core modules that address common concerns with well-solved, standardized implementations. Core modules address application needs such as tokens, staking, and governance.
-
-Core modules offer several advantages over ad-hoc solutions:
-
-<<<<<<< HEAD
-* Standardization is established early, which helps ensure good interoperability with wallets, analytics, other modules, and other Cosmos SDK applications.
-=======
-* Standardization is established early, which helps ensure good interoperability with wallets, analytics, other modules and other Cosmos SDK applications.
->>>>>>> 40244798
-* Duplication of effort is significantly reduced because application developers focus on what is unique about their application.
-* Core modules are working examples of Cosmos SDK modules that provide strong hints about suggested structure, style, and best practices.
-
-Developers create coherent applications by selecting and composing core modules first and then implementing the custom logic.
-
-<HighlightBox type="tip">
-
-<<<<<<< HEAD
-Do you want to explore the core modules? Here you can find a [list of core modules and the application concerns they address](https://github.com/cosmos/cosmos-sdk/tree/master/x).
-
-</HighlightBox>
-
-## Long-running exercise: Use tokens
-
-Let's use tokens to play for money.
-=======
-<HighlightBox type="tip">
-
-Why not explore the [list of core modules and the application concerns they address](https://github.com/cosmos/cosmos-sdk/tree/master/x)?
-
-</HighlightBox>
->>>>>>> 40244798
-
-## Design principles when building modules
-
-<<<<<<< HEAD
-You should keep the following design principles under consideration when building your modules:
-=======
+## Design Principles for Building Modules
+
 * **Composability**: SDK applications are almost always composed of multiple modules. This means developers need to carefully consider the integration of their module not only with the core of the Cosmos SDK, but also with other modules. The former is achieved by following standard design patterns outlined [here](https://github.com/cosmos/cosmos-sdk/blob/master/docs/building-modules/intro.md#main-components-of-sdk-modules), while the latter is achieved by properly exposing the store(s) of the module via the keeper.
 * **Specialization**: A direct consequence of the composability feature is that modules should be specialized. Developers should carefully establish the scope of their module and not batch multiple functionalities into the same module. This separation of concerns enables modules to be re-used in other projects and improves the upgradability of the application. Specialization also plays an important role in the object-capability model of the Cosmos SDK.
 * **Capabilities**: Most modules need to read and/or write to the store(s) of other modules. However, in an open-source environment, it is possible for some modules to be malicious. That is why module developers need to carefully think not only about how their module interacts with other modules, but also about how to give access to the module's store(s). The Cosmos SDK takes a capabilities-oriented approach to inter-module security. This means that each store defined by a module is accessed by a runtime key, which is held by the module's keeper. This keeper defines how to access the store(s) and under what conditions. Access to the module's store(s) is done by passing a reference to the module's keeper.
->>>>>>> 40244798
-
-* **Composability:** SDK applications are almost always composed of multiple modules. This means developers need to carefully consider the integration of their module not only with the core of the Cosmos SDK but also with other modules. The former is achieved by following standard design patterns outlined in the [Cosmos SDK documentation on modules](https://github.com/cosmos/cosmos-sdk/blob/master/docs/building-modules/intro.md#main-components-of-sdk-modules), while the latter is achieved by properly exposing the store(s) of the module via the keeper.
-* **Specialization:** a direct consequence of the composability feature is that modules should be specialized. Developers should carefully establish the scope of their module and not batch multiple functionalities into the same module. This separation of concerns enables modules to be re-used in other projects and improves the upgradability of the application. Specialization also plays an important role in the object-capabilities model of the Cosmos SDK.
-* **Capabilities:** Most modules need to read and/or write to the store(s) of other modules. However, in an open-source environment, some modules could be malicious. That is why module developers need to carefully think not only about how their module interacts with other modules but also about how to give access to the module's store(s). The Cosmos SDK takes a capabilities-oriented approach to inter-module security. This means that each store, defined by a module, is accessed by a key, which is held by the module's keeper. This keeper defines how to access the store(s) and under what conditions it is possible. The module's store(s) is accessed by passing a reference to the module's keeper.
-
-## Recommended folder structure
-
-These ideas are meant to be applied as suggestions. Application developers are encouraged to improve and contribute to the module structure and development design.
+
+## Recommended Folder Structure
+
+These ideas are meant to be applied as suggestions. Application developers are encouraged to improve upon and contribute to module structure and development design.
 
 ### Structure
 
@@ -246,17 +139,7 @@
             ├── query.proto
             └── tx.proto
 ```
-Whereas:
-
-* `{module_name}.proto`: the module's common message type definitions.
-* `event.proto`: the module's message type definitions related to events.
-* `genesis.proto`: the module's message type definitions related to the genesis state.
-* `query.proto`: the module's query service and related message type definitions.
-* `tx.proto`: the module's `Msg` service and related message type definitions.
-
-<<<<<<< HEAD
-<!-- Here an introductory clause to the code is missing --> 
-=======
+
 * `{module_name}.proto`: the module's common message type definitions.
 * `event.proto`: the module's message type definitions related to events.
 * `genesis.proto`: the module's message type definitions related to genesis state.
@@ -264,7 +147,6 @@
 * `tx.proto`: the module's _Msg_ service and related message type definitions.
 
 Then the rest of the code elements:
->>>>>>> 40244798
 
 ```shell
 x/{module_name}
@@ -314,31 +196,6 @@
 └── tx.pb.go
 ```
 
-<<<<<<< HEAD
-Whereby:
-
-* `client/`: the module's CLI client functionality implementation and the module's integration testing suite.
-* `exported/`: the module's exported types - typically interface types. If a module relies on keepers from another module, it is expected to receive the keepers as interface contracts through the `expected_keepers.go` file (see below) to avoid a direct dependency on the module implementing the keepers. However, these interface contracts can define methods that operate on and/or return types that are specific to the module implementing the keepers. This is where `exported/` comes into play. The interface types that are defined in `exported/` use canonical types, allowing for the module to receive the keepers as interface contracts through the `expected_keepers.go` file. This pattern allows for code to remain DRY and also alleviates import cycle chaos.
-* `keeper/`: the module's `Keeper` and `MsgServer` implementation.
-* `module/`: the module's `AppModule` and `AppModuleBasic` implementation.
-* `simulation/`: the module's [simulation](./simulator.html) package defines functions used by the blockchain simulator application (`simapp`).
-* `spec/`: the module's specification documents outlining important concepts, state storage structure, and message and event type definitions.
-* The root directory includes type definitions for messages, events, and genesis state, including the type definitions generated by Protocol Buffers:
-    * `abci.go`: the module's `BeginBlocker` and `EndBlocker` implementations - this file is only required if `BeginBlocker` and/or `EndBlocker` need to be defined.
-    * `codec.go`: the module's registry methods for interface types.
-    * `errors.go`: the module's sentinel errors.
-    * `events.go`: the module's event types and constructors.
-    * `expected_keepers.go`: the module's [expected keeper](./keeper.html#type-definition) interfaces.
-    * `genesis.go`: the module's genesis state methods and helper functions.
-    * `keys.go`: the module's store keys and associated helper functions.
-    * `msgs.go`: the module's message type definitions and associated methods.
-    * `params.go`: the module's parameter type definitions and associated methods.
-    * `*.pb.go`: the module's type definitions generated by Protocol Buffers - as defined in the respective `*.proto` files above.
-
-## Errors
-
-Modules are encouraged to define and register their errors to provide better context on a failed message or handler execution. Errors should be common or general errors, which can be further wrapped to provide additional specific execution context.
-=======
 - `client/`: The module's CLI client functionality implementation and the module's integration testing suite.
 - `exported/`: The module's exported types - typically interface types. If a module relies on keepers from another module, it is expected to receive the keepers as interface contracts through the `expected_keepers.go` file (see below) in order to avoid a direct dependency on the module implementing the keepers. However, these interface contracts can define methods that operate on and/or return types that are specific to the module that is implementing the keepers and this is where `exported/` comes into play. The interface types that are defined in `exported/` use canonical types, allowing for the module to receive the keepers as interface contracts through the `expected_keepers.go` file. This pattern allows for code to remain [DRY](https://en.wikipedia.org/wiki/Don%27t_repeat_yourself) and also alleviates import cycle chaos.
 - `keeper/`: The module's `Keeper` and `MsgServer` implementations.
@@ -366,42 +223,29 @@
 For more details, take a look at the [Cosmos SDK documentation on errors when building modules](https://docs.cosmos.network/master/building-modules/errors.html).
 
 </HighlightBox>
->>>>>>> 40244798
 
 ### Registration
 
 Modules should define and register their custom errors in `x/{module}/errors.go`. Registration of errors is handled via the `types/errors` package.
 
-<<<<<<< HEAD
-Each custom module error must provide a codespace, which is typically the module name (for example, "distribution") and a uint32 code. Together, the codespace and code provide a globally unique SDK error. Typically, the error code is monotonically increasing but it does not necessarily have to be.
-=======
 Each custom module error must provide the codespace, which is typically the module name (for example, "distribution") and is unique per module, and a `uint32` code. Together, the codespace and code provide a globally unique Cosmos SDK error. Typically, the error code is monotonically increasing but does not necessarily have to be.
->>>>>>> 40244798
 
 The only restrictions on error codes are the following:
 
-* It must be greater than one, as a code value of one is reserved for internal errors.
-* It must be unique within the module.
+* Must be greater than one, as a code value of one is reserved for internal errors.
+* Must be unique within the module.
 
 <HighlightBox type="info">
 
-<<<<<<< HEAD
-The SDK provides a core set of common errors. These errors are defined in `types/errors/errors.go`.
-=======
 The Cosmos SDK provides a core set of common errors. These errors are defined in [`types/errors/errors.go`](https://github.com/cosmos/cosmos-sdk/blob/master/types/errors/errors.go).
->>>>>>> 40244798
 
 </HighlightBox>
 
 ### Wrapping
 
-The custom module errors can be returned as their concrete type, as they already fulfill the error interface. However, module errors can be wrapped to provide further context and meaning to failed execution.
-
-<<<<<<< HEAD
-Regardless of whether an error is wrapped or not, the SDK's errors package provides an API to determine if an error is of a particular kind via Is.
-=======
+The custom module errors can be returned as their concrete type as they already fulfill the error interface. However, module errors can be wrapped to provide further context and meaning to failed execution.
+
 Regardless if an error is wrapped or not, the Cosmos SDK's errors package provides an API to determine if an error is of a particular kind via `Is`.
->>>>>>> 40244798
 
 ### ABCI
 
@@ -417,33 +261,20 @@
 
 ## The `checkers` module
 
-<<<<<<< HEAD
-Earlier we mentioned that we want to let players play with money. Here, with the introduction of modules like _Bank_, we can start handling that.
-=======
 When you create your checkers' blockchain application, you can, and ought to, include a majority of the standard modules like `auth`, `bank`, and so on. With the Cosmos SDK boilerplate in place, the _checkers part_ of your checkers application will most likely reside in a single `checkers` module. This is the module that you author.
 
 ## Game wager
 
 Earlier the goal was to let players play with _money_. Here, with the introduction of modules like `bank`, you can start handling that.
->>>>>>> 40244798
 
 The initial ideas are:
 
 * When creating a game, the wager amount is declared.
-<<<<<<< HEAD
-* When doing their first move, which is interpreted as "challenge accepted", each player will be billed the amount. If the other player rejects the game, the game times out. Then the first player gets refunded.
-=======
 * When doing their first move, which is interpreted as "challenge accepted", each player is billed the amount. The amount should not be deducted on the game creation, as it is good business to first ask for acceptance from the player. If the opponent rejects the game, or the game times out, at this point, then the first player gets refunded.
->>>>>>> 40244798
 * Subsequent moves by a player do not cost anything.
 * If a game ends in a win or times out on a forfeit, the winning player gets the total wager amount.
 * If a game ends in a draw, then both players get back their amount.
 
-<<<<<<< HEAD
-In terms of code, our `CreateGameMsg struct` needs a `wager: uint32` to be understood in the staking token currency.
-
-We need to decide _where_ the money goes when a player is debited because we do not want the token's total supply to vary because of it. Perhaps we use the concept of _authz account_, or assign it "in the game" if this is possible.
-=======
 How would this look like in terms of code? You need to add the wager to:
 
 * The game:
@@ -506,5 +337,4 @@
 
 Here again, if you want to go beyond these out-of-context code samples and instead see more in detail how to define all this, head to [My Own Chain](../5-my-own-chain/01-index).
 
-</ExpansionPanel>
->>>>>>> 40244798
+</ExpansionPanel>