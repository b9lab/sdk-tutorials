# Modules

<<<<<<< HEAD
## Overview

Each Cosmos chain is a purpose-built blockchain and Cosmos SDK modules define the unique properties of each chain. Modules can be considered state machines within the larger state machine. They contain the storage layout, also known as the state, and the state transition functions which are the message methods. 

In summary, modules define most of the logic of Cosmos SDK applications.

![transaction message flow to modules](./images/module_overview.png)

When a transaction is relayed from the underlying Tendermint consensus engine, `BaseApp` decomposes the `Messages` contained within the transaction. `BaseApp` routes messages to the appropriate module for processing. Interpretation and execution occurs when the appropriate module message handler receives the message. 

Developers compose modules together using the Cosmos SDK to build custom application-specific blockchains. 

## Module Scope

Modules include **core** functionality that provides the basic functionality every blockchain node needs:

* a boilerplate implementation of the Application Blockchain Interface (ABCI) that communicates with the underlying Tendermint consensus engine
* a general-purpose data store that persists the module state called `multistore`
* a server and interfaces to facilitate interactions with the node. 

Modules implement the majority of application logic while **core** attends to wiring and infrastructure concerns and enables modules to be composed into higher-order modules. 

A module defines a subset of the overall state using one or more key/value stores, known as `KVStore`, and a subset of message types that are needed by the application and do not exist yet. Modules also define interactions with other modules that do already exist. 

For developers, most of the work involved in building an SDK application revolves around building custom modules required by their application that do not exist yet, and integrating them with modules that do already exist into one coherent application.

## Module Components

It is a best practice to define a module in the `x/moduleName` folder, not to be confused with the SDK’s `x/` folder that already exists. For example, the module called Checkers would go in `x/Checkers`. 

Modules implement several concerns:

* **Interfaces**: facilitate communication between modules and composition of multiple modules into coherent applications. 
* **Protobuf**: one `Msg` service to handle messages and one `gRPC` Query service to handle queries. 
* **Keeper**: Defines the state and presents methods for updating and inspecting the state.

### Interfaces

Modules implement three application module interfaces:

* **AppModuleBasic**: implements non-dependant elements of the module
* **AppModule**: interdependent, specialized elements of the module that are unique to the application
* **AppModuleGenesis**: interdependent, genesis (initialization) elements of the module that establish the initial state of the blockchain at inception. 

`AppModule` and `AppModuleBasic` are defined in `module.go`. 

### Protobuf Services

Each module defines two Protobuf services:

* **Msg**: a set of RPC methods related 1:1 to Protobuf request types to handle messages 
* **Query**: gRPC query service to handle to queries

### Msg Service

* A best practice is to define the `Msg` Protobuf service in the `tx.proto` file.
* Each module should implement the `RegisterServices` method as part of the `AppModule` interface. 
* Service methods should use a “Keeper” that defines the storage layout and presents methods for updating the state to implement state updates. 

### gRPC Query Service

* Allows users to query the state using gRPC.
* Each gRPC endpoint corresponds to a service method, starting with the rpc keyword, inside the gRPC Query Service. 
* Can be configured under the `grpc.enable` and `grpc.address` fields in `app.toml`. 
* Defined in the module’s Protobuf definition files, specifically inside `query.proto`.

Protobuf generates a `QueryServer` interface for each module containing all the service methods. Modules implement this QueryService interface by providing the concrete implementation of each service method. These implementation methods are the handlers of the corresponding gRPC query endpoints.  

gRPC is a modern, open-source, high-performance framework that supports multiple languages and is the recommended technique for external clients such as wallets, browsers and backend services to interact with a node. 

gRPC-gateway REST endpoints support external clients that may not wish to use gRPC. The Cosmos SDK provides a gRPC-gateway REST endpoint for each gRPC service.

<HighlightBox type=”info”>
gRPC-gateway documentation: [https://grpc-ecosystem.github.io/grpc-gateway/](https://grpc-ecosystem.github.io/grpc-gateway/)
</HighLightBox>

### Command-Line Commands

Each module defines commands for a command-line interface (CLI). Commands related to a module are defined in a folder called `client/cli`. The CLI divides commands into two categories, transactions and queries, defined in `tx.go` and `query.go` respectively.

### Keeper

Keepers are the gatekeepers to the module’s store(s). It is mandatory to go through a module’s keeper in order to access the store(s). A keeper contains the layout of storage within the store and methods to update and inspect it. 

Other modules may need access to a store, but other modules are also potentially malicious. For this reason, developers need to consider who/what should have access to their module store(s). Only modules that hold the Key to a store can access the store. 

Keepers are defined in `keeper.go`. Keeper’s type definition generally consists of keys to the module’s store in the `multistore`, references to other modules’ keepers and a reference to the application’s codec.

## Core Modules

Cosmos SDK includes core modules that address common concerns with well-solved, standardized implementations. 

Core modules address application needs such as tokens, staking and governance. Core modules offer several advantages over ad hoc solutions:

* Standardization is established early which helps ensure good interoperability with wallets, analytics, other modules and other * Cosmos SDK applications. 
* Duplication of effort is significantly reduced because application developers focus on what is unique about their application.
* Core modules are working examples of Cosmos SDK modules that provide strong hints about suggested structure, style and best practices.

Developers create coherent applications by selecting and composing core modules first, then implementing custom logic. 

Explore the list of core modules and the application concerns they address: [https://github.com/cosmos/cosmos-sdk/tree/master/x](https://github.com/cosmos/cosmos-sdk/tree/master/x)

## Long Running Exercise: Use Tokens

Where we use tokens to play for money

## Design Principles for Building Modules

* **Composability**: SDK applications are almost always composed of multiple modules. This means developers need to carefully consider the integration of their module not only with the core of the Cosmos SDK, but also with other modules. The former is achieved by following standard design patterns outlined [here](https://github.com/cosmos/cosmos-sdk/blob/master/docs/building-modules/intro.md#main-components-of-sdk-modules), while the latter is achieved by properly exposing the store(s) of the module via the keeper.
* **Specialization**: A direct consequence of the composability feature is that modules should be specialized. Developers should carefully establish the scope of their module and not batch multiple functionalities into the same module. This separation of concerns enables modules to be re-used in other projects and improves the upgradability of the application. Specialization also plays an important role in the object-capabilities model of the Cosmos SDK.
* **Capabilities**: Most modules need to read and/or write to the store(s) of other modules. However, in an open-source environment, it is possible for some modules to be malicious. That is why module developers need to carefully think not only about how their module interacts with other modules, but also about how to give access to the module's store(s). The Cosmos SDK takes a capabilities-oriented approach to inter-module security. This means that each store defined by a module is accessed by a key, which is held by the module's keeper. This keeper defines how to access the store(s) and under what conditions. Access to the module's store(s) is done by passing a reference to the module's keeper.

## Recommended Folder Structure

These ideas are meant to be applied as suggestions. Application developers are encouraged to improve upon and contribute to module structure and development design.

### Structure

A typical Cosmos SDK module can be structured as follows:

```shell
proto
└── {project_name}
    └── {module_name}
        └── {proto_version}
            ├── {module_name}.proto
            ├── event.proto
            ├── genesis.proto
            ├── query.proto
            └── tx.proto
```

- `{module_name}.proto`: The module's common message type definitions.
- `event.proto`: The module's message type definitions related to events.
- `genesis.proto`: The module's message type definitions related to genesis state.
- `query.proto`: The module's Query service and related message type definitions.
- `tx.proto`: The module's Msg service and related message type definitions.

```shell
x/{module_name}
├── client
│   ├── cli
│   │   ├── query.go
│   │   └── tx.go
│   └── testutil
│       ├── cli_test.go
│       └── suite.go
├── exported
│   └── exported.go
├── keeper
│   ├── genesis.go
│   ├── grpc_query.go
│   ├── hooks.go
│   ├── invariants.go
│   ├── keeper.go
│   ├── keys.go
│   ├── msg_server.go
│   └── querier.go
├── module
│   └── module.go
├── simulation
│   ├── decoder.go
│   ├── genesis.go
│   ├── operations.go
│   └── params.go
├── spec
│   ├── 01_concepts.md
│   ├── 02_state.md
│   ├── 03_messages.md
│   └── 04_events.md
├── {module_name}.pb.go
├── abci.go
├── codec.go
├── errors.go
├── events.go
├── events.pb.go
├── expected_keepers.go
├── genesis.go
├── genesis.pb.go
├── keys.go
├── msgs.go
├── params.go
├── query.pb.go
└── tx.pb.go
```

- `client/`: The module's CLI client functionality implementation and the module's integration testing suite.
- `exported/`: The module's exported types - typically interface types. If a module relies on keepers from another module, it is expected to receive the keepers as interface contracts through the `expected_keepers.go` file (see below) in order to avoid a direct dependency on the module implementing the keepers. However, these interface contracts can define methods that operate on and/or return types that are specific to the module that is implementing the keepers and this is where `exported/` comes into play. The interface types that are defined in `exported/` use canonical types, allowing for the module to receive the keepers as interface contracts through the `expected_keepers.go` file. This pattern allows for code to remain DRY and also alleviates import cycle chaos.
- `keeper/`: The module's `Keeper` and `MsgServer` implementation.
- `module/`: The module's `AppModule` and `AppModuleBasic` implementation.
- `simulation/`: The module's [simulation](./simulator.html) package defines functions used by the blockchain simulator application (`simapp`).
- `spec/`: The module's specification documents outlining important concepts, state storage structure, and message and event type definitions.
- The root directory includes type definitions for messages, events, and genesis state, including the type definitions generated by Protocol Buffers.
    - `abci.go`: The module's `BeginBlocker` and `EndBlocker` implementations (this file is only required if `BeginBlocker` and/or `EndBlocker` need to be defined).
    - `codec.go`: The module's registry methods for interface types.
    - `errors.go`: The module's sentinel errors.
    - `events.go`: The module's event types and constructors.
    - `expected_keepers.go`: The module's [expected keeper](./keeper.html#type-definition) interfaces.
    - `genesis.go`: The module's genesis state methods and helper functions.
    - `keys.go`: The module's store keys and associated helper functions.
    - `msgs.go`: The module's message type definitions and associated methods.
    - `params.go`: The module's parameter type definitions and associated methods.
    - `*.pb.go`: The module's type definitions generated by Protocol Buffers (as defined in the respective `*.proto` files above).

## Errors

Modules are encouraged to define and register their own errors to provide better context on failed message or handler execution.
Errors should be common or general errors which can be further wrapped to provide additional specific execution context.

### Registration 

Modules should define and register their custom errors in x/{module}/errors.go. Registration of errors is handled via the `types/errors` package. 

Each custom module error must provide the codespace, which is typically the module name (for example, "distribution") and is unique per module, and a uint32 code. Together, the codespace and code provide a globally unique SDK error. Typically, the error code is monotonically increasing but does not necessarily have to be. 

The only restrictions on error codes are the following:

* Must be greater than one, as a code value of one is reserved for internal errors.
* Must be unique within the module.

<HighlightBox type="info">
Note, the SDK provides a core set of common errors. These errors are defined in types/errors/errors.go.
</HighlightBox>

### Wrapping

The custom module errors can be returned as their concrete type as they already fulfill the error interface. However, module errors can be wrapped to provide further context and meaning to failed execution.

Regardless if an error is wrapped or not, the SDK's errors package provides an API to determine if an error is of a particular kind via Is.

### ABCI

If a module error is registered, the SDK errors package allows ABCI information to be extracted through the ABCIInfo API. The package also provides `ResponseCheckTx` and `ResponseDeliverTx` as auxiliary APIs to automatically get `CheckTx` and `DeliverTx` responses from an error.
=======
## Long-running exercise

Earlier we mentioned that we want to let players play with money. Here, with the introduction of modules like Bank, we can start handling that.

The initial ideas are:

* When creating a game, the wager amount is declared.
* When doing their first move, which is interpreted as "challenge accepted", each player will be billed the amount.
    * If the other player rejects the game, the game times out, at this point, then the first player gets refunded.
* Subsequent moves by a player do not cost anything.
* If a game ends in a win or times out on a forfeit, then the winning player gets double the wager amount.
* If a game ends in a draw, then both players get back their amount.

In terms of code, our `CreateGameMsg struct` needs a `wager: uint32`, to be understood in the staking token currency.

We need to decide _where_ the money goes when a player is debited, because we do not want the token's total supply to vary because of that. Perhaps we use the concept of authz account, or assign it "in the game" if this is possible.
>>>>>>> b41ffcf4
<|MERGE_RESOLUTION|>--- conflicted
+++ resolved
@@ -1,17 +1,16 @@
 # Modules
 
-<<<<<<< HEAD
 ## Overview
 
-Each Cosmos chain is a purpose-built blockchain and Cosmos SDK modules define the unique properties of each chain. Modules can be considered state machines within the larger state machine. They contain the storage layout, also known as the state, and the state transition functions which are the message methods. 
+Each Cosmos chain is a purpose-built blockchain and Cosmos SDK modules define the unique properties of each chain. Modules can be considered state machines within the larger state machine. They contain the storage layout, also known as the state, and the state transition functions which are the message methods.
 
 In summary, modules define most of the logic of Cosmos SDK applications.
 
 ![transaction message flow to modules](./images/module_overview.png)
 
-When a transaction is relayed from the underlying Tendermint consensus engine, `BaseApp` decomposes the `Messages` contained within the transaction. `BaseApp` routes messages to the appropriate module for processing. Interpretation and execution occurs when the appropriate module message handler receives the message. 
-
-Developers compose modules together using the Cosmos SDK to build custom application-specific blockchains. 
+When a transaction is relayed from the underlying Tendermint consensus engine, `BaseApp` decomposes the `Messages` contained within the transaction. `BaseApp` routes messages to the appropriate module for processing. Interpretation and execution occurs when the appropriate module message handler receives the message.
+
+Developers compose modules together using the Cosmos SDK to build custom application-specific blockchains.
 
 ## Module Scope
 
@@ -19,22 +18,22 @@
 
 * a boilerplate implementation of the Application Blockchain Interface (ABCI) that communicates with the underlying Tendermint consensus engine
 * a general-purpose data store that persists the module state called `multistore`
-* a server and interfaces to facilitate interactions with the node. 
-
-Modules implement the majority of application logic while **core** attends to wiring and infrastructure concerns and enables modules to be composed into higher-order modules. 
-
-A module defines a subset of the overall state using one or more key/value stores, known as `KVStore`, and a subset of message types that are needed by the application and do not exist yet. Modules also define interactions with other modules that do already exist. 
+* a server and interfaces to facilitate interactions with the node.
+
+Modules implement the majority of application logic while **core** attends to wiring and infrastructure concerns and enables modules to be composed into higher-order modules.
+
+A module defines a subset of the overall state using one or more key/value stores, known as `KVStore`, and a subset of message types that are needed by the application and do not exist yet. Modules also define interactions with other modules that do already exist.
 
 For developers, most of the work involved in building an SDK application revolves around building custom modules required by their application that do not exist yet, and integrating them with modules that do already exist into one coherent application.
 
 ## Module Components
 
-It is a best practice to define a module in the `x/moduleName` folder, not to be confused with the SDK’s `x/` folder that already exists. For example, the module called Checkers would go in `x/Checkers`. 
+It is a best practice to define a module in the `x/moduleName` folder, not to be confused with the SDK’s `x/` folder that already exists. For example, the module called Checkers would go in `x/Checkers`.
 
 Modules implement several concerns:
 
-* **Interfaces**: facilitate communication between modules and composition of multiple modules into coherent applications. 
-* **Protobuf**: one `Msg` service to handle messages and one `gRPC` Query service to handle queries. 
+* **Interfaces**: facilitate communication between modules and composition of multiple modules into coherent applications.
+* **Protobuf**: one `Msg` service to handle messages and one `gRPC` Query service to handle queries.
 * **Keeper**: Defines the state and presents methods for updating and inspecting the state.
 
 ### Interfaces
@@ -43,33 +42,33 @@
 
 * **AppModuleBasic**: implements non-dependant elements of the module
 * **AppModule**: interdependent, specialized elements of the module that are unique to the application
-* **AppModuleGenesis**: interdependent, genesis (initialization) elements of the module that establish the initial state of the blockchain at inception. 
-
-`AppModule` and `AppModuleBasic` are defined in `module.go`. 
+* **AppModuleGenesis**: interdependent, genesis (initialization) elements of the module that establish the initial state of the blockchain at inception.
+
+`AppModule` and `AppModuleBasic` are defined in `module.go`.
 
 ### Protobuf Services
 
 Each module defines two Protobuf services:
 
-* **Msg**: a set of RPC methods related 1:1 to Protobuf request types to handle messages 
+* **Msg**: a set of RPC methods related 1:1 to Protobuf request types to handle messages
 * **Query**: gRPC query service to handle to queries
 
 ### Msg Service
 
 * A best practice is to define the `Msg` Protobuf service in the `tx.proto` file.
-* Each module should implement the `RegisterServices` method as part of the `AppModule` interface. 
-* Service methods should use a “Keeper” that defines the storage layout and presents methods for updating the state to implement state updates. 
+* Each module should implement the `RegisterServices` method as part of the `AppModule` interface.
+* Service methods should use a “Keeper” that defines the storage layout and presents methods for updating the state to implement state updates.
 
 ### gRPC Query Service
 
 * Allows users to query the state using gRPC.
-* Each gRPC endpoint corresponds to a service method, starting with the rpc keyword, inside the gRPC Query Service. 
-* Can be configured under the `grpc.enable` and `grpc.address` fields in `app.toml`. 
+* Each gRPC endpoint corresponds to a service method, starting with the rpc keyword, inside the gRPC Query Service.
+* Can be configured under the `grpc.enable` and `grpc.address` fields in `app.toml`.
 * Defined in the module’s Protobuf definition files, specifically inside `query.proto`.
 
 Protobuf generates a `QueryServer` interface for each module containing all the service methods. Modules implement this QueryService interface by providing the concrete implementation of each service method. These implementation methods are the handlers of the corresponding gRPC query endpoints.  
 
-gRPC is a modern, open-source, high-performance framework that supports multiple languages and is the recommended technique for external clients such as wallets, browsers and backend services to interact with a node. 
+gRPC is a modern, open-source, high-performance framework that supports multiple languages and is the recommended technique for external clients such as wallets, browsers and backend services to interact with a node.
 
 gRPC-gateway REST endpoints support external clients that may not wish to use gRPC. The Cosmos SDK provides a gRPC-gateway REST endpoint for each gRPC service.
 
@@ -83,23 +82,23 @@
 
 ### Keeper
 
-Keepers are the gatekeepers to the module’s store(s). It is mandatory to go through a module’s keeper in order to access the store(s). A keeper contains the layout of storage within the store and methods to update and inspect it. 
-
-Other modules may need access to a store, but other modules are also potentially malicious. For this reason, developers need to consider who/what should have access to their module store(s). Only modules that hold the Key to a store can access the store. 
+Keepers are the gatekeepers to the module’s store(s). It is mandatory to go through a module’s keeper in order to access the store(s). A keeper contains the layout of storage within the store and methods to update and inspect it.
+
+Other modules may need access to a store, but other modules are also potentially malicious. For this reason, developers need to consider who/what should have access to their module store(s). Only modules that hold the Key to a store can access the store.
 
 Keepers are defined in `keeper.go`. Keeper’s type definition generally consists of keys to the module’s store in the `multistore`, references to other modules’ keepers and a reference to the application’s codec.
 
 ## Core Modules
 
-Cosmos SDK includes core modules that address common concerns with well-solved, standardized implementations. 
+Cosmos SDK includes core modules that address common concerns with well-solved, standardized implementations.
 
 Core modules address application needs such as tokens, staking and governance. Core modules offer several advantages over ad hoc solutions:
 
-* Standardization is established early which helps ensure good interoperability with wallets, analytics, other modules and other * Cosmos SDK applications. 
+* Standardization is established early which helps ensure good interoperability with wallets, analytics, other modules and other * Cosmos SDK applications.
 * Duplication of effort is significantly reduced because application developers focus on what is unique about their application.
 * Core modules are working examples of Cosmos SDK modules that provide strong hints about suggested structure, style and best practices.
 
-Developers create coherent applications by selecting and composing core modules first, then implementing custom logic. 
+Developers create coherent applications by selecting and composing core modules first, then implementing custom logic.
 
 Explore the list of core modules and the application concerns they address: [https://github.com/cosmos/cosmos-sdk/tree/master/x](https://github.com/cosmos/cosmos-sdk/tree/master/x)
 
@@ -210,11 +209,11 @@
 Modules are encouraged to define and register their own errors to provide better context on failed message or handler execution.
 Errors should be common or general errors which can be further wrapped to provide additional specific execution context.
 
-### Registration 
-
-Modules should define and register their custom errors in x/{module}/errors.go. Registration of errors is handled via the `types/errors` package. 
-
-Each custom module error must provide the codespace, which is typically the module name (for example, "distribution") and is unique per module, and a uint32 code. Together, the codespace and code provide a globally unique SDK error. Typically, the error code is monotonically increasing but does not necessarily have to be. 
+### Registration
+
+Modules should define and register their custom errors in x/{module}/errors.go. Registration of errors is handled via the `types/errors` package.
+
+Each custom module error must provide the codespace, which is typically the module name (for example, "distribution") and is unique per module, and a uint32 code. Together, the codespace and code provide a globally unique SDK error. Typically, the error code is monotonically increasing but does not necessarily have to be.
 
 The only restrictions on error codes are the following:
 
@@ -234,7 +233,7 @@
 ### ABCI
 
 If a module error is registered, the SDK errors package allows ABCI information to be extracted through the ABCIInfo API. The package also provides `ResponseCheckTx` and `ResponseDeliverTx` as auxiliary APIs to automatically get `CheckTx` and `DeliverTx` responses from an error.
-=======
+
 ## Long-running exercise
 
 Earlier we mentioned that we want to let players play with money. Here, with the introduction of modules like Bank, we can start handling that.
@@ -250,5 +249,4 @@
 
 In terms of code, our `CreateGameMsg struct` needs a `wager: uint32`, to be understood in the staking token currency.
 
-We need to decide _where_ the money goes when a player is debited, because we do not want the token's total supply to vary because of that. Perhaps we use the concept of authz account, or assign it "in the game" if this is possible.
->>>>>>> b41ffcf4
+We need to decide _where_ the money goes when a player is debited, because we do not want the token's total supply to vary because of that. Perhaps we use the concept of authz account, or assign it "in the game" if this is possible.