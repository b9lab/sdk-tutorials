# IBC

## The Inter-Blockchain Protocol

The Inter-Blockchain Protocol, IBC, is used to send data from one blockchain to another. In Cosmos, most applications execute on their own purpose-built blockchain running their own validator set. These are the application-specific blockchains built with Cosmos SDK.

Applications on one chain may have a need to communicate with applications on another blockchain. For example, an application could accept tokens from another blockchain as a form of payment. Interoperability at this level calls for a method of exchanging data about the state or the transactions on another blockchain.

<<<<<<< HEAD
TODO decide how it looks like.
=======
While such bridges between blockchains can be built and do exist, they are generally constructed in an ad hoc manner. In contracts, IBC provides all Cosmos SDK applications with a common protocol and framework for implementing standardized inter-blockchain communication.

## Requirements

Applications that use IBC must meet the following requirements:

* Bind to one or more ports.
* Define the packet data.
* Define optional acknowledgement structures and methods to encode and decode them.
* Implement the IBCModule interface.

## Modular design

IBC is an end-to-end, connection-oriented, stateful protocol for reliable, ordered, and authenticated communication between heterogeneous blockchains arranged in an unknown and dynamic topology.

This is accomplished by specifying a set of data structures, abstractions, and semantics that can be implemented by any distributed ledger provided they satisfy a small set of requirements.

IBC can be used to build a wide range of cross-chain applications, which include token transfers, atomic swaps, multi-chain smart contracts (with or without mutually comprehensible virtual machines, and data & code sharding of various kinds.

Modules do not require in-depth knowledge of the low-level details of clients, connections, and proof verification.

## Components

<HighlightBox type=”info”>

Components https://github.com/cosmos/cosmos-sdk/blob/master/docs/ibc/overview.md

</HighlightBox>

### Clients

IBC clients are light clients that are identified by a unique client ID. IBC clients track the consensus states of other blockchains and the proof specs of those blockchains that are required to properly verify proofs against the client's consensus state.

A client can be associated with any number of connections to multiple chains

Supported IBC clients::

* **Solo Machine light client**: devices such as phones, browsers, or laptops - https://github.com/cosmos/ibc-go/blob/main/modules/light-clients/06-solomachine
* **Tendermint light client**: The default for Cosmos SDK-based chains - https://github.com/cosmos/ibc-go/blob/main/modules/light-clients/07-tendermint
* **Localhost (loopback) client**: Useful for testing, simulation, and relaying packets to modules on the same application - https://github.com/cosmos/ibc-go/blob/main/modules/light-clients/09-localhost

### Connections

A connection encapsulates two `ConnectionEnd` objects on two separate blockchains. Each ConnectionEnd is associated with a client of the counterparty blockchain. The connection handshake is responsible for verifying that the light clients on each chain are correct for their respective counterparties. Connections are responsible for facilitating all cross-chain verification of the IBC state. A connection can be associated with any number of channels

### Proofs & paths

In IBC, blockchains do not directly pass messages to each other over the network.To communicat, blockchains commit state to a precisely defined path reserved for a specific message type and a specific counterparty. Relayers monitor for updates to these paths and relay messages by submitting the data stored under the path along with a proof of that data to the counterparty chain. The paths that all IBC implementations must support for committing IBC messages are defined in ICS-24 host requirements: https://github.com/cosmos/ics/tree/master/spec/core/ics-024-host-requirements. The proof format that all implementations must produce and verify is defined in ICS-23 implementation - https://github.com/confio/ics23

### Capabilities

IBC is intended to work in execution environments where modules do not necessarily trust each other. IBC needs to authenticate module actions on ports and channels. Only modules with the appropriate permissions can use the channels. (https://github.com/cosmos/cosmos-sdk/blob/master/docs/architecture/adr-003-dynamic-capability-store.md)

Upon binding to a port or creating a channel for a module, IBC returns a dynamic capability that the module must claim to use that port or channel. This binding strategy prevents other modules from using that port or channel since those modules do not own the appropriate capability.

IBC modules do not need to interact at all with these lower-level abstractions. The relevant abstraction layer for IBC application developers is that of channels and ports.
As self-contained modules, module on one blockchain can communicate with other modules on other blockchains by sending, receiving, and acknowledging packets through channels that are uniquely identified by the (channelID, portID) tuple

An analogy to consider is IBC modules as internet apps on a computer. A channel can then be conceptualized as an IP connection, with the IBC portID like an IP port, and the IBC channelID is like an IP address

### Ports

IBC moduled can bind to any number of ports. Each port is identified by a unique portID. IBC is designed to be secure with mutually-distrusted modules that operate on the same ledger. Binding a port returns the dynamic object capability

To take action on a particular port, for example to open a channel with its portID, a module must provide the dynamic object capability to the IBC handler. This prevents a malicious module from opening channels with ports it does not own. IBC modules are responsible for claiming the capability that is returned on `BindPort`.

### Channels

Channels can be established between two IBC ports. Each port is  exclusively owned by single module. IBC packets are sent over channels. IBC packets contain the destination portID, channelID, the source portID, and channelID which allows IBC to correctly route the packets to the destination module, while also allowing modules receiving packets to know the sender module.

Modules may choose which channels they wish to communicate over. IBC expects modules to implement callbacks that are called during the channel handshake:

4-step handshake

1. Chain A sends a ChanOpenInit message to signal a channel initialization attempt with chain B.
2. Chain B sends a ChanOpenTry message to try opening the channel on chain A.
3. Chain A sends a ChanOpenAck message to mark its channel end status as open.
4. Chain B sends a ChanOpenConfirm message to mark its channel end status as open.
5. Channel is open on both sides

Just as ports came with dynamic capabilities, channel initialization returns a dynamic capability that the module must claim so that they can pass in a capability to authenticate channel actions like sending packets. Cannel capability is passed into the callback in the first part of the handshake.

### Packets

Modules communicate with each other by sending packets over IBC channels. All IBC packets contain:

* Destination portID
* Destination channelID
* Source portID
* Source channelID

These port and channels allow the modules to know the sender module of a given packet. Additionally:

* A sequence to optionally enforce ordering
* TimeoutTimestamp and TimeoutHeight

Modules send custom application data to each other inside the Data []byte field of the IBC packet. Packet data is completely opaque to IBC handlers.

### Receipts & timeouts

IBC works over a distributed network + relies on potentially faulty relayers to relay messages between ledgers. IBC must handle the case where a packet does not get sent to its destination in a timely manner or at all. Packets must specify a timeout height or timeout timestamp after which a packet can no longer be successfully received on the destination chain:
**timeout is reached**: proof-of-packet timeout can be submitted to the original chain which can then perform application-specific logic to timeout the packet, perhaps by rolling back the packet send changes (refunding senders any locked funds, and so on.

In ORDERED channels, a timeout of a single packet in the channel closes the channel. In the UNORDERED case, packets can be received in any order. IBC writes a packet receipt for each sequence it has received in the UNORDERED channel.

### Acknowledgement

Modules also write application-specific acknowledgements when processing a packet Acknowledgements can be done:

- Synchronously on `OnRecvPacket` if the module processes packets as soon as they are received from IBC module
* Asynchronously if the module processes packets at some later point after receiving the packet

This acknowledgement data is opaque to IBC much like the packet Data and is treated by IBC as a simple byte string `[]byte`.

Receiver modules must encode their acknowledgement so that the sender module can decode it correctly. How the acknowledgement is encoded should be decided through version negotiation during the channel handshake.

After the acknowledgement has been written by the receiving chain, a relayer relays the acknowledgement back to the original sender module which then executes application-specific acknowledgment logic using the contents of the acknowledgement.

When the acknowledgement is received successfully on the original sender chain, the IBC module deletes the corresponding packet commitment as it is no longer needed

## Types of chain

IBC can use Tendermint chains to bridge with IBC but also non-Tendermint chains. Two types of non-Tendermint chains are supported:

* FAST-FINALITY CHAINS: any fast-finality consensus algorithms can connect with Cosmos by adapting IBC
* PROBABILISTIC-FINALITY CHAINS: blockchains that do not have fast-finality, like Proof-of-Work chains, things get a bit trickier. In this case, IBC uses a special kind of proxy-chain called a Peg-Zone.

### Ethereum peg zone:

<HighlightBox type=”info”>

https://blog.cosmos.network/the-internet-of-blockchains-how-cosmos-does-interoperability-starting-with-the-ethereum-peg-zone-8744d4d2bc3f

</HighlightBox>

A Peg-Zone is a blockchain that tracks the state of another blockchain. The Peg-Zone itself has fast-finality and is therefore compatible with IBC. Its role is to establish finality for the blockchain it bridges.

<HighlightBox info=”info”>

The Tendermint team is working on a Peg-Zone implementation for the Ethereum chain called the Gravity bridge: https://github.com/cosmos/gravity-bridge

</HighlightBox>

<!-- TODO -->
Paradigms and implications
Interchain accounts
https://medium.com/chainapsis/why-interchain-accounts-change-everything-for-cosmos-interoperability-59c19032bf11


Relayers - What is a relayer? How are relayers used in Cosmos? How can one manage and deploy relayers? Hermes as an example
https://github.com/cosmos/cosmos-sdk/blob/master/docs/ibc/relayer.md
Token transfers with IBC
Long running exercise. Foreign tokens:
We want to play with foreign tokens. How to implement.
NFT transfers with IBC
Custom applications using IBC

<ExpansionPanel title="Show me some code for my checkers blockchain">

With the introduction of IBC, you now want to let players choose to play with foreign tokens. More precisely:

* Upon creation, the game information must state which token in which the wager will be denominated.
* The different payments have to be updated so that they don't use the default token.

Denominating the wager into another token is just a matter of allowing another string that uniquely identifies the token:

```go
type StoredGame struct {
    ...
    Token string
}

type MsgCreateGame struct {
    ...
    Token string
}
```
You can add a helper function to `StoredGame` such that:

```go
func (storedGame *StoredGame) GetWagerCoin() (wager sdk.Coin) {
    return sdk.NewCoin(storedGame.Token, sdk.NewInt(int64(storedGame.Wager)))
}
```
With that, the payments are updated with:

```go
err = k.bank.SendCoinsFromAccountToModule(ctx, black, "checkers", sdk.NewCoins(storedGame.GetWagerCoin()))
// or
err = k.bank.SendCoinsFromModuleToAccount(ctx, "checkers", winnerAddress, sdk.NewCoins(winnings))
```
There is nothing more to it in this simple use of _foreign_ tokens.

</ExpansionPanel>
>>>>>>> 4afaebff
<|MERGE_RESOLUTION|>--- conflicted
+++ resolved
@@ -6,9 +6,6 @@
 
 Applications on one chain may have a need to communicate with applications on another blockchain. For example, an application could accept tokens from another blockchain as a form of payment. Interoperability at this level calls for a method of exchanging data about the state or the transactions on another blockchain.
 
-<<<<<<< HEAD
-TODO decide how it looks like.
-=======
 While such bridges between blockchains can be built and do exist, they are generally constructed in an ad hoc manner. In contracts, IBC provides all Cosmos SDK applications with a common protocol and framework for implementing standardized inter-blockchain communication.
 
 ## Requirements
@@ -202,5 +199,4 @@
 ```
 There is nothing more to it in this simple use of _foreign_ tokens.
 
-</ExpansionPanel>
->>>>>>> 4afaebff
+</ExpansionPanel>