--- conflicted
+++ resolved
@@ -167,9 +167,5 @@
 * The _billing_ needs to be updated.
 * The leaderboard does not need to be adjusted because it is already per token type. We don't want to do another migration example, that's why we had to be clever about the leaderboard structure.
 
-<<<<<<< HEAD
-TODO decide how it looks like.
-=======
 TODO decide how it looks like. 
--->
->>>>>>> 187606fc
+-->