# IBC

<<<<<<< HEAD
## The Inter-Blockchain Protocol

The Inter-Blockchain Protocol, IBC, is used to send data from one blockchain to another. In Cosmos, most applications execute on their own purpose-built blockchain running their own validator set. These are the application-specific blockchains built with Cosmos SDK. 

Applications on one chain may have a need to communicate with applications on another blockchain. For example, an application could accept tokens from another blockchain as a form of payment. Interoperability at this level calls for a method of exchanging data about the state or the transactions on another blockchain. 

While such bridges between blockchains can be built and do exist, they are generally constructed in an ad hoc manner. In contracts, IBC provides all Cosmos SDK applications with a common protocol and framework for implementing standardized inter-blockchain communication. 

## Requirements

Applications that use IBC must meet the following requirements:

* Bind to one or more ports
* Define the packet data
* Define optional acknowledgement structures and methods to encode and decode them
* Implement the IBCModule interface

## Modular design

IBC is an end-to-end, connection-oriented, stateful protocol for reliable, ordered, and authenticated communication between heterogeneous blockchains arranged in an unknown and dynamic topology.

This is accomplished by specifying a set of data structures, abstractions, and semantics that can be implemented by any distributed ledger provided they satisfy a small set of requirements.

IBC can be used to build a wide range of cross-chain applications, which include token transfers, atomic swaps, multi-chain smart contracts (with or without mutually comprehensible virtual machines, and data & code sharding of various kinds.

Modules do not require in-depth knowledge of the low-level details of clients, connections, and proof verification.

## Components

<HighlightBox type=”info”>
Components https://github.com/cosmos/cosmos-sdk/blob/master/docs/ibc/overview.md 
</HighlightBox>

### Clients

IBC clients are light clients that are identified by a unique client ID. IBC clients track the consensus states of other blockchains and the proof specs of those blockchains that are required to properly verify proofs against the client's consensus state.

A client can be associated with any number of connections to multiple chains

Supported IBC clients::

* **Solo Machine light client**: devices such as phones, browsers, or laptops - https://github.com/cosmos/ibc-go/blob/main/modules/light-clients/06-solomachine 
* **Tendermint light client**: The default for Cosmos SDK-based chains - https://github.com/cosmos/ibc-go/blob/main/modules/light-clients/07-tendermint 
* **Localhost (loopback) client**: Useful for testing, simulation, and relaying packets to modules on the same application - https://github.com/cosmos/ibc-go/blob/main/modules/light-clients/09-localhost 

### Connections

A connection encapsulates two `ConnectionEnd` objects on two separate blockchains. Each ConnectionEnd is associated with a client of the counterparty blockchain. The connection handshake is responsible for verifying that the light clients on each chain are correct for their respective counterparties. Connections are responsible for facilitating all cross-chain verification of the IBC state. A connection can be associated with any number of channels

### Proofs & paths

In IBC, blockchains do not directly pass messages to each other over the network.To communicat, blockchains commit state to a precisely defined path reserved for a specific message type and a specific counterparty. Relayers monitor for updates to these paths and relay messages by submitting the data stored under the path along with a proof of that data to the counterparty chain. The paths that all IBC implementations must support for committing IBC messages are defined in ICS-24 host requirements: https://github.com/cosmos/ics/tree/master/spec/core/ics-024-host-requirements. The proof format that all implementations must produce and verify is defined in ICS-23 implementation - https://github.com/confio/ics23 

### Capabilities

IBC is intended to work in execution environments where modules do not necessarily trust each other. IBC needs to authenticate module actions on ports and channels. Only modules with the appropriate permissions can use the channels. (https://github.com/cosmos/cosmos-sdk/blob/master/docs/architecture/adr-003-dynamic-capability-store.md)

Upon binding to a port or creating a channel for a module, IBC returns a dynamic capability that the module must claim to use that port or channel. This binding strategy prevents other modules from using that port or channel since those modules do not own the appropriate capability. 

IBC modules do not need to interact at all with these lower-level abstractions. The relevant abstraction layer for IBC application developers is that of channels and ports.
As self-contained modules, module on one blockchain can communicate with other modules on other blockchains by sending, receiving, and acknowledging packets through channels that are uniquely identified by the (channelID, portID) tuple

An analogy to consider is IBC modules as internet apps on a computer. A channel can then be conceptualized as an IP connection, with the IBC portID like an IP port, and the IBC channelID is like an IP address

### Ports

IBC moduled can bind to any number of ports. Each port is identified by a unique portID. IBC is designed to be secure with mutually-distrusted modules that operate on the same ledger. Binding a port returns the dynamic object capability

To take action on a particular port, for example to open a channel with its portID, a module must provide the dynamic object capability to the IBC handler. This prevents a malicious module from opening channels with ports it does not own. IBC modules are responsible for claiming the capability that is returned on `BindPort`.

### Channels

Channels can be established between two IBC ports. Each port is  exclusively owned by single module. IBC packets are sent over channels. IBC packets contain the destination portID, channelID, the source portID, and channelID which allows IBC to correctly route the packets to the destination module, while also allowing modules receiving packets to know the sender module.

Modules may choose which channels they wish to communicate over. IBC expects modules to implement callbacks that are called during the channel handshake:

4-step handshake

1. Chain A sends a ChanOpenInit message to signal a channel initialization attempt with chain B.
2. Chain B sends a ChanOpenTry message to try opening the channel on chain A.
3. Chain A sends a ChanOpenAck message to mark its channel end status as open.
4. Chain B sends a ChanOpenConfirm message to mark its channel end status as open.
5. Channel is open on both sides

Just as ports came with dynamic capabilities, channel initialization returns a dynamic capability that the module must claim so that they can pass in a capability to authenticate channel actions like sending packets. Cannel capability is passed into the callback in the first part of the handshake.

### Packets

Modules communicate with each other by sending packets over IBC channels. All IBC packets contain:

* Destination portID
* Destination channelID
* Source portID
* Source channelID

These port and channels allow the modules to know the sender module of a given packet. Additionally:

* A sequence to optionally enforce ordering
* TimeoutTimestamp and TimeoutHeight

Modules send custom application data to each other inside the Data []byte field of the IBC packet. Packet data is completely opaque to IBC handlers.

### Receipts & timeouts

IBC works over a distributed network + relies on potentially faulty relayers to relay messages between ledgers. IBC must handle the case where a packet does not get sent to its destination in a timely manner or at all. Packets must specify a timeout height or timeout timestamp after which a packet can no longer be successfully received on the destination chain:
**timeout is reached**: proof-of-packet timeout can be submitted to the original chain which can then perform application-specific logic to timeout the packet, perhaps by rolling back the packet send changes (refunding senders any locked funds, and so on.

In ORDERED channels, a timeout of a single packet in the channel closes the channel. In the UNORDERED case, packets can be received in any order. IBC writes a packet receipt for each sequence it has received in the UNORDERED channel. 

### Acknowledgement

Modules also write application-specific acknowledgements when processing a packet Acknowledgements can be done:

- Synchronously on `OnRecvPacket` if the module processes packets as soon as they are received from IBC module
* Asynchronously if the module processes packets at some later point after receiving the packet

This acknowledgement data is opaque to IBC much like the packet Data and is treated by IBC as a simple byte string `[]byte`.

Receiver modules must encode their acknowledgement so that the sender module can decode it correctly. How the acknowledgement is encoded should be decided through version negotiation during the channel handshake.

After the acknowledgement has been written by the receiving chain, a relayer relays the acknowledgement back to the original sender module which then executes application-specific acknowledgment logic using the contents of the acknowledgement.

When the acknowledgement is received successfully on the original sender chain, the IBC module deletes the corresponding packet commitment as it is no longer needed

## Types of chain

IBC can use Tendermint chains to bridge with IBC but also non-Tendermint chains. Two types of non-Tendermint chains are supported:

* **Fast-Finality chains**: Any fast-finality consensus algorithms can connect with Cosmos by adapting IBC
* **Probabilistic**: Things get a bit more complicated for blockchains that do not have fast finality, like Proof-of-Work chains. In this case, IBC uses a special kind of proxy-chain called a Peg-Zone. 

### Ethereum peg zone:

<HighlightBox type=”info”> https://blog.cosmos.network/the-internet-of-blockchains-how-cosmos-does-interoperability-starting-with-the-ethereum-peg-zone-8744d4d2bc3f
</HighlightBox>

A Peg-Zone is a blockchain that tracks the state of another blockchain. The Peg-Zone itself has fast-finality and is therefore compatible with IBC. Its role is to establish finality for the blockchain it bridges.

<HighlightBox info=”info”>
The Tendermint team is working on a Peg-Zone implementation for the Ethereum chain called the [Gravity bridge](./17-bridges.html).
</HighlightBox>

<!-- TODO -->
Paradigms and implications
Interchain accounts
https://medium.com/chainapsis/why-interchain-accounts-change-everything-for-cosmos-interoperability-59c19032bf11


Relayers - What is a relayer? How are relayers used in Cosmos? How can one manage and deploy relayers? Hermes as an example
https://github.com/cosmos/cosmos-sdk/blob/master/docs/ibc/relayer.md 


Token transfers with IBC


=======
>>>>>>> a4d4848d
## Long-running exercise

Now we want to let players choose to play with foreign tokens. So:

* The `CreateGameTx` transaction needs to be able to specify the token to use, on top of the amount.
* The _billing_ needs to be updated.
* The leaderboard does not need to be adjusted because it is already per token type. We don't want to do another migration example, that's why we had to be clever about the leaderboard structure.

<<<<<<< HEAD
TODO decide how it looks like.
=======
TODO decide how it looks like. 
>>>>>>> a4d4848d
<|MERGE_RESOLUTION|>--- conflicted
+++ resolved
@@ -1,6 +1,5 @@
 # IBC
 
-<<<<<<< HEAD
 ## The Inter-Blockchain Protocol
 
 The Inter-Blockchain Protocol, IBC, is used to send data from one blockchain to another. In Cosmos, most applications execute on their own purpose-built blockchain running their own validator set. These are the application-specific blockchains built with Cosmos SDK. 
@@ -156,8 +155,6 @@
 Token transfers with IBC
 
 
-=======
->>>>>>> a4d4848d
 ## Long-running exercise
 
 Now we want to let players choose to play with foreign tokens. So:
@@ -166,8 +163,4 @@
 * The _billing_ needs to be updated.
 * The leaderboard does not need to be adjusted because it is already per token type. We don't want to do another migration example, that's why we had to be clever about the leaderboard structure.
 
-<<<<<<< HEAD
-TODO decide how it looks like.
-=======
-TODO decide how it looks like. 
->>>>>>> a4d4848d
+TODO decide how it looks like. 