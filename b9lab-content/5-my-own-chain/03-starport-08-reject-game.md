--- conflicted
+++ resolved
@@ -6,11 +6,7 @@
 
 # The Reject Game Elements
 
-<<<<<<< HEAD
-A natural counterpart to anyone being to create a game for any two other players, is for these players to be able to reject a game. However, a player should not be allowed to reject a game once they have made their first move. Anyway, as you are already accustomed with Starport, see [Create Message](./03-starport-04-create-message.md) and [Create Handling](./03-starport-05-create-handling.md), let's go right to business. It is sufficient to say that to reject a game, a player only needs to specify:
-=======
-A natural counterpart to anyone being able to create a game for any two other players, is for these players to be able to reject a game. However, a player should not be allowed to reject a game once they have made their first move. Anyway, as you are already accustomed with Starport, see [Create Message](./03-startport-04-create-message) and [Create Handling](./03-startport-05-create-handling), let's go right to business. It is sufficient to say that to reject a game, a player only needs to specify:
->>>>>>> 1d7ce48e
+A natural counterpart to anyone being able to create a game for any two other players, is for these players to be able to reject a game. However, a player should not be allowed to reject a game once they have made their first move. Anyway, as you are already accustomed with Starport, see [Create Message](./03-starport-04-create-message.md) and [Create Handling](./03-starport-05-create-handling), let's go right to business. It is sufficient to say that to reject a game, a player only needs to specify:
 
 * The id of the game to reject. Let's call the field `idValue`.
 * Nothing else really, as the signer of the message is implicitly the player.
