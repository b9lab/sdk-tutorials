--- conflicted
+++ resolved
@@ -55,12 +55,7 @@
 
 <HighlightBox type="tip">
 
-<<<<<<< HEAD
-If you want to explore more on application-specific blockchains, take a look at the section on **[A Blockchain App Architecture](../3-main-concepts/02-architecture.md)!**.
-<!--- Include link to mod. 2, section 1 -->
-=======
 If you want to explore more on application-specific blockchains, take a look at the section [A Blockchain App Architecture](../3-main-concepts/02-architecture.md).
->>>>>>> c7a68b15
 
 </HighlightBox>
 
