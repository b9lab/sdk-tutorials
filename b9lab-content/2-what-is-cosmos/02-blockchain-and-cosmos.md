---
title: "Blockchain Technology and Cosmos"
order: 2
description: Cosmos as part of blockchain technology
tag: fast-track
---

# Blockchain Technology and Cosmos

Begin your journey with this brief review of blockchain technology, how Cosmos came into being, and what it brings to the world:

* An internet of blockchains
* A better dApp user experience
* A simplified specialized dApp development experience
* Facilitated scalability
* Increased sovereignty to dApps
* Speed and fast finality

## The world of blockchains — From public general-purpose chains to purpose-built chains

The building blocks of blockchain technology can be found in the 1980s and 1990s when breakthroughs in computer science and cryptography laid the necessary groundwork. Blockchain technology per se was invented in 2008.

<<<<<<< HEAD
The necessary breakthroughs included append-only, provably correct transaction logs using built-in error checking, strong authentication and encryption using public keys, mature theories of fault-tolerant systems, widespread understanding of peer-to-peer systems, and, of course, the advent of the internet and ubiquitous connectivity and powerful client-side computers.
=======
The necessary breakthroughs included append-only, provably correct transaction logs using built-in error checking, strong authentication and encryption using public keys, mature theories of fault-tolerant systems, a widespread understanding of peer-to-peer systems, and, of course, the advent of the internet and ubiquitous connectivity and powerful client-side computers.
>>>>>>> 6f3642d0

On October 31, 2008, an individual, or group, calling itself Satoshi Nakamoto proposed a **Peer-to-Peer (P2P) network for a digital currency**, calling it **Bitcoin**. It introduced a novel consensus mechanism, now referred to as Nakamoto Consensus, that uses Proof-of-Work (PoW) to enable nodes to reach agreement in a decentralized network. Suddenly, it became possible to send online payments directly between parties **independently of financial institutions and trusted third parties**. Bitcoin became the first public, decentralized application.

<HighlightBox type="info">

  Want to take a look at the [Bitcoin White Paper](https://bitcoin.org/bitcoin.pdf)?

</HighlightBox>

<ExpansionPanel title="I heard about PoW, tell me more">

Proof-of-Work (PoW), used to achieve Byzantine Fault-Tolerance (BFT), is best described as a cryptographic puzzle solved by a network's node, called a miner. The puzzle is a task of pre-defined, arbitrary difficulty. At the current scale of the networks using PoW, the outcome is akin to a lottery with a single winning node.

In most PoW systems, the task consists of a search for an unknown, random number - in the jargon, a nonce. For it to be a winning nonce, when combined with ordered transactions in a block, the result ought to be a hash value matching pre-defined criteria. Finding the nonce is evidence of considerable effort, or work, invested in the search. Each node uses its computing power to be the first to solve the puzzle, winning the right to author the latest block.

Here, economic incentives come into play: The node that announces a solution first receives a reward. This incentivizes participation, investing computing power into solving the task, and helps maintain the network's functioning.

</ExpansionPanel>

With the introduction of Bitcoin, the development of applications built on a decentralized network (dApps) began. In the early days, developing dApps could be done only by forking or building on the Bitcoin codebase. However, Bitcoin's monolithic codebase and limited, not-user-friendly scripting language made dApp development a tedious and complex process for developers.

<ExpansionPanel title="What is a Blockchain, really?">

Blockchain protocols define programs that hold a state and describe how to modify the state according to the received inputs. Those inputs are called transactions.

The consensus mechanism ensures that a blockchain has a canonical transaction history. So, it follows that the state is deterministic; if you begin with the same genesis state and replicate all conducted changes, you always achieve the same state.

Although Bitcoin's codebase is monolithic, its blockchain architecture can be **split into three layers**:

* Network layer: tasked with discovering nodes, and propagating transactions and consensus-related messages between single nodes.
* Consensus layer: runs the consensus protocol between the single nodes of a P2P network.
* Application layer: in effect, running a state machine that defines the application's state and updates it with the processing of transactions, per the result of the consensus.

This layer model can be applied to blockchains in general.

</ExpansionPanel>

After the introduction of Bitcoin, several so-called public chains came into being. Among them was Ethereum in 2013, a public blockchain with smart-contract functionality. This functionality enables applications based on self-executing, self-enforcing, and self-verifying account holding objects. Other general-purpose chains followed.

![Timeline of blockchain technology]()./images/timeline.png)

Ethereum can be seen as a response to the difficulties of developing applications on Bitcoin.

With Ethereum, the application layer of the chain took the form of a virtual machine, the **Ethereum Virtual Machine (EVM)**. The EVM runs smart contracts, thereby providing a single chain on which to deploy all sorts of programs (smart contracts). Even though the launch of Ethereum with its EVM was a big step forward, **some issues of public general-purpose blockchains remained**: low flexibility for developers and difficulties when it comes to speed, throughput, scalability, state finality, and sovereignty.

Despite its many benefits, the EVM is a sandbox that delineates the range of implementable use cases. Simplistic and some complex use cases can be implemented with it but are nonetheless **limited in regard to design and efficiency by the limitations of the sandbox**. Additionally, developers are limited to programming languages that are tailor-made for the EVM.

Talking about speed in blockchains means addressing the **transaction speed**, the time it takes to confirm a transaction. Speed is naturally impacted by the target delay between blocks, for example, 10 minutes in Bitcoin and 15 seconds in Ethereum. Speed is also impacted by the backlog of equally worthy pending transactions all competing to be included in the same blocks.

**Throughput** describes how many transactions the network can handle per unit of time. It can be limited for reasons of physical network bandwidth, computer resources, or even by decisions embedded in the protocol. Not all dApps have the same throughput requirements, though, but if they are implemented on a general-purpose blockchain, they all have to make do with the _average_ resulting throughput. This impacts the **scalability** of a given dApp.

**State finality** is an additional concern. Finality describes whether and when committed blocks with transactions can no longer be reverted/revoked. It is important to differentiate between *probabilistic* and *absolute finality*.

**Probabilistic finality** describes the finality of a transaction depending on how probable reverting a block is, so to say the probability of removing a transaction. The more blocks come after the block containing a specific transaction, the less probable a transaction may be reverted, as the _longest_ or _heaviest chain rules_ apply in the case of forks.

On the other hand, **absolute finality** is a trait of protocols based on among others Proof-of-Stake (PoS). Finality comes as soon as a transaction and block are verified. There are no scenarios in which a transaction could be revoked after it has been finalized.

<ExpansionPanel title="What kind of sorcery is this?">

PoS can have absolute finality because the total staked amount is known at all times. Indeed, it takes a _public_ transaction to stake and another to unstake. You quickly figure out that if some majority of the stakers agree on one block, then that is it, that is the block.

This is different from PoW, where the total hashing capacity is unknown and can only be estimated by a combination of the puzzle's difficulty and the speed at which new blocks are issued. To add or remove hashing capacity, all it takes is to surreptitiously turn on or off machines.

Incidentally, when hashing capacity is removed too abruptly, it results in a drop in the network transaction throughput as blocks suddenly fail to be issued around the target interval.

</ExpansionPanel>

Finally, when developing on Ethereum, the developer needs to contend with **two layers of governance**: The chain's governance and the application's governance. Whatever the dApp developers wish for their application's governance, they must come to terms with the underlying chain's governance.

Given the features of existing public blockchain projects and the requirements for privacy in certain industries, a push started in favor of **private, or managed, chains**, and more generally _private distributed ledgers_, meaning blockchains with access barriers and sophisticated permission management. Platforms for permissioned networks such as R3's Corda and the Hyperledger Project's Hyperledger Fabric from the Linux Foundation are such examples.

The eventual development of further and more complex applications required a more flexible environment. This led to the launch of multiple **purpose-built chains**, each providing a platform tailored to the necessities of its application (use case). Still, each of these blockchains acted as self-contained environments, limited by the use cases they were envisioned for.

**General-purpose chains are limited to simplistic use case applications, while purpose-built chains only fit certain use cases.** The question arises: *is it possible to build a platform for all use cases that does away with the limitations of general-purpose chains?*

## How does Cosmos fit into the general development of blockchain technology?

In 2016, Jae Kwon and Ethan Buchman founded the Cosmos network with its consensus algorithm, [Tendermint](https://tendermint.com/).

<HighlightBox type="tip">

Take a look at the 2016 [Cosmos White Paper](https://v1.cosmos.network/resources/whitepaper) to find out more about the origins of Cosmos!

</HighlightBox>

Already in 2014, Kwon invented the original Tendermint mechanism. Later in 2015, Buchman and Kwon began working together, and jointly founded Tendermint Inc by the end of the year.

<ExpansionPanel title="The skinny on Tendermint">

Tendermint is a consensus algorithm with Byzantine Fault-Tolerance (BFT) and a consensus engine. It enables applications to be replicated, in sync, on many machines. The result is known as a Replicated State Machine with Byzantine Fault Tolerance. It guarantees BFT properties for distributed systems and their applications.

It does this in:

* A **secure** manner. Tendermint continues working even if up to 1/3 of machines fail or misbehave.
* A **consistent** way. Every machine computes the same state and accesses the same transaction log.

Tendermint is widely used across the industry and is the most mature BFT consensus engine for PoS blockchains.

For more on Tendermint, have a look at this helpful [introduction](https://docs.tendermint.com/master/introduction/what-is-tendermint.html).

</ExpansionPanel>

Initially, Cosmos was an open-source community project built by the Tendermint team. Since then, the **Interchain Foundation (ICF)** has assisted with the development and launch of the network. The ICF is a Swiss non-profit that after an initial fundraising event in 2017 raised funds to finance the development of open-source projects building on the Cosmos network.

Cosmos' founding **vision** is that of an easy development environment for blockchain technology, by addressing the main issues of previous blockchain projects and providing interoperability between chains. To foster, so to say, an **internet of blockchains**.

*How is Cosmos an internet of blockchains?* Cosmos is a **network of interoperable blockchains**, each implemented with different properties suitable for their individual use cases. Cosmos lets developers create blockchains that maintain sovereignty free from any "main chain" governance, that allow for fast transaction processing, and that are interoperable. With this, a great variety of use cases become possible.

To achieve this vision and type of network, the ecosystem relies on an **open-source toolkit**, including the [Inter-Blockchain Communication (IBC)](https://ibcprotocol.org/) protocol, its implementation in the [Cosmos SDK](https://v1.cosmos.network/sdk), and [Tendermint](https://tendermint.com/) as the base layer providing state finality. The toolkit, a set of modular, adaptable, and interchangeable tools helps not only to quickly spin up a blockchain but also facilitates the customization of secure and scalable chains.

<<<<<<< HEAD
As a brief introduction to this terminolody, Cosmos is a network of interoperable application blockchains. Cosmos application blockchains are built with the Cosmos SDK, which enables developers to quickly create a unique blockchain for their specific use-case. The Cosmos SDK includes the pre-requisites that enable created blockchains to participate in inter-chain communications using the Inter-Blockchain Communication protocol (IBC). Cosmos application blockchains built with the Cosmos SDK use the Tendermint consensus. Each of these topics is unfolded in more detail in the sections that follow.
=======
Cosmos is a network of interoperable application blockchains. Cosmos' application blockchains are built with the Cosmos SDK, enabling developers to quickly create a unique blockchain for their specific use case. The Cosmos SDK includes the prerequisites that make it possible for created blockchains to participate in inter-chain communications using the Inter-Blockchain protocol (IBC). Chains built with the Cosmos SDK use the Tendermint consensus. Each of these topics is unfolded in more detail in the sections that follow.
>>>>>>> 6f3642d0

Let's now look in more detail at the problems Cosmos solves.

### How does Cosmos solve the scalability issue?

As mentioned previously, scalability is a big issue area when it comes to blockchain technology. Cosmos allows applications to scale to millions of users.

This degree of scalability is possible as Cosmos addresses **two types of scalability**:

* **Horizontal scalability.** Scaling by adding similar machines to the network. When scaling out, horizontally, the network can accept more nodes to participate in the state replication, consensus observation, and any activity that queries the state.
* **Vertical scalability.** Scaling by improving the network's components to increase its computational power. When scaling up, vertically, the network can accept more transactions and any activity that modifies the state.

In a blockchain context, vertical scalability is typically achieved through the optimization of the consensus mechanism and applications running on the chain. On the consensus side, Cosmos achieves vertical scalability with the help of the Tendermint BFT. For instance, the Cosmos Hub currently conducts transactions in seven seconds. In a single blockchain context, the only remaining bottleneck is then the application.

The consensus mechanism and application optimization of one's blockchain can only take one so far. To overcome the limits of vertical scalability, Cosmos' multi-chain architecture allows for **one application to run in parallel** on different but IBC-coordinated chains, whether operated by the same validator set or not. This inter-chain horizontal scalability theoretically allows for infinite vertical-like scalability, minus the coordination overhead.

<HighlightBox type="info">

In blockchain, a **validator** is one or more cooperating computers that participate in the consensus by, among other things, creating blocks.

</HighlightBox>

### How does Cosmos promote sovereignty?

Applications deployed on general-purpose blockchains all share the same underlying environment. When a change in the application needs to be made, it not only depends on the governance structures of the application but also on that of the environment, meaning the governance mechanisms set by the protocol on which the application builds. Thus, the chain's governance limits the application's sovereignty. For this reason, it is often called a **two-layer governance**.

<<<<<<< HEAD
For example, an application on a typical blockchain can have its own governance structure but it exists a blockchain governance on top, and, in most cases, the blockchain itself can upgrade in ways that potentially break applications. Application sovereignty is therefore diminished in two-layer governance settings.
=======
For example, an application on a typical blockchain can have its own governance structure but it exists atop blockchain governance and, in most cases, the blockchain itself can upgrade in ways that potentially break applications. Application sovereignty is therefore diminished in two-layer governance settings.
>>>>>>> 6f3642d0

Cosmos resolves this issue as one can build a blockchain tailored to the application. There are no limits to the application's governance when every chain is maintained by its own set of validators. Cosmos follows a design of a **one-layer governance**.

### How does Cosmos improve user experience?

In the world of traditional general-purpose blockchains, application design and efficiency are limited for blockchain developers. In the Cosmos universe, the standardization of architecture components, while still providing customization opportunities, frees up the possibility of unconstrained, seamless, and intuitive user experiences.

Further, as the same ground rules apply, due to the standardization of components, it becomes easier for users to navigate between different blockchains and applications. At the same time, it makes blockchain development easier.

In the end, Cosmos makes the world easier for developers while making dApps user-friendlier. Cosmos enables sovereignty with interoperability!<|MERGE_RESOLUTION|>--- conflicted
+++ resolved
@@ -20,11 +20,7 @@
 
 The building blocks of blockchain technology can be found in the 1980s and 1990s when breakthroughs in computer science and cryptography laid the necessary groundwork. Blockchain technology per se was invented in 2008.
 
-<<<<<<< HEAD
-The necessary breakthroughs included append-only, provably correct transaction logs using built-in error checking, strong authentication and encryption using public keys, mature theories of fault-tolerant systems, widespread understanding of peer-to-peer systems, and, of course, the advent of the internet and ubiquitous connectivity and powerful client-side computers.
-=======
 The necessary breakthroughs included append-only, provably correct transaction logs using built-in error checking, strong authentication and encryption using public keys, mature theories of fault-tolerant systems, a widespread understanding of peer-to-peer systems, and, of course, the advent of the internet and ubiquitous connectivity and powerful client-side computers.
->>>>>>> 6f3642d0
 
 On October 31, 2008, an individual, or group, calling itself Satoshi Nakamoto proposed a **Peer-to-Peer (P2P) network for a digital currency**, calling it **Bitcoin**. It introduced a novel consensus mechanism, now referred to as Nakamoto Consensus, that uses Proof-of-Work (PoW) to enable nodes to reach agreement in a decentralized network. Suddenly, it became possible to send online payments directly between parties **independently of financial institutions and trusted third parties**. Bitcoin became the first public, decentralized application.
 
@@ -135,11 +131,7 @@
 
 To achieve this vision and type of network, the ecosystem relies on an **open-source toolkit**, including the [Inter-Blockchain Communication (IBC)](https://ibcprotocol.org/) protocol, its implementation in the [Cosmos SDK](https://v1.cosmos.network/sdk), and [Tendermint](https://tendermint.com/) as the base layer providing state finality. The toolkit, a set of modular, adaptable, and interchangeable tools helps not only to quickly spin up a blockchain but also facilitates the customization of secure and scalable chains.
 
-<<<<<<< HEAD
-As a brief introduction to this terminolody, Cosmos is a network of interoperable application blockchains. Cosmos application blockchains are built with the Cosmos SDK, which enables developers to quickly create a unique blockchain for their specific use-case. The Cosmos SDK includes the pre-requisites that enable created blockchains to participate in inter-chain communications using the Inter-Blockchain Communication protocol (IBC). Cosmos application blockchains built with the Cosmos SDK use the Tendermint consensus. Each of these topics is unfolded in more detail in the sections that follow.
-=======
 Cosmos is a network of interoperable application blockchains. Cosmos' application blockchains are built with the Cosmos SDK, enabling developers to quickly create a unique blockchain for their specific use case. The Cosmos SDK includes the prerequisites that make it possible for created blockchains to participate in inter-chain communications using the Inter-Blockchain protocol (IBC). Chains built with the Cosmos SDK use the Tendermint consensus. Each of these topics is unfolded in more detail in the sections that follow.
->>>>>>> 6f3642d0
 
 Let's now look in more detail at the problems Cosmos solves.
 
@@ -166,11 +158,7 @@
 
 Applications deployed on general-purpose blockchains all share the same underlying environment. When a change in the application needs to be made, it not only depends on the governance structures of the application but also on that of the environment, meaning the governance mechanisms set by the protocol on which the application builds. Thus, the chain's governance limits the application's sovereignty. For this reason, it is often called a **two-layer governance**.
 
-<<<<<<< HEAD
-For example, an application on a typical blockchain can have its own governance structure but it exists a blockchain governance on top, and, in most cases, the blockchain itself can upgrade in ways that potentially break applications. Application sovereignty is therefore diminished in two-layer governance settings.
-=======
 For example, an application on a typical blockchain can have its own governance structure but it exists atop blockchain governance and, in most cases, the blockchain itself can upgrade in ways that potentially break applications. Application sovereignty is therefore diminished in two-layer governance settings.
->>>>>>> 6f3642d0
 
 Cosmos resolves this issue as one can build a blockchain tailored to the application. There are no limits to the application's governance when every chain is maintained by its own set of validators. Cosmos follows a design of a **one-layer governance**.
 
