---
title: "Blockchain Technology and Cosmos"
order: 2
description: Cosmos as part of blockchain technology
tag: fast-track
---

# Blockchain Technology and Cosmos

Begin your journey with this brief review of blockchain technology, how Cosmos came into being, and what it brings to the world:

* An internet of blockchains
* A better dApp user experience
* A simplified specialized dApp development experience
* Facilitated scalability
* Increased sovereignty to dApps
* Speed and fast finality

## The world of blockchains — From public general-purpose chains to purpose-built chains

The building blocks of blockchain technology can be found in the 1980s and 1990s when breakthroughs in computer science and cryptography laid the necessary groundwork. Blockchain technology per se was invented in 2008.

<<<<<<< HEAD
The necessary breakthroughs included append-only, provably correct transaction logs using built-in error checking, strong authentication and encryption using public keys, mature theories of fault-tolerant systems, a widespread understanding of peer-to-peer systems, and, of course, the advent of the internet and ubiquitous connectivity and powerful client-side computers.
=======
The necessary breakthroughs included append-only, provably correct transaction logs using built-in error checking, strong authentication and encryption using public keys, mature theories of fault-tolerant systems, widespread understanding of peer-to-peer systems, and, of course, the advent of the internet and ubiquitous connectivity and powerful client-side computers.
>>>>>>> 2618cf63

On October 31, 2008, an individual, or group, calling itself Satoshi Nakamoto proposed a **Peer-to-Peer (P2P) network for a digital currency**, calling it **Bitcoin**. It introduced a novel consensus mechanism, now referred to as Nakamoto Consensus, that uses Proof-of-Work (PoW) to enable nodes to reach agreement in a decentralized network. Suddenly, it became possible to send online payments directly between parties **independently of financial institutions and trusted third parties**. Bitcoin became the first public, decentralized application.

<HighlightBox type="info">

  Want to take a look at the [Bitcoin White Paper](https://bitcoin.org/bitcoin.pdf)?

</HighlightBox>

<ExpansionPanel title="I heard about PoW, tell me more">

Proof-of-Work (PoW), used to achieve Byzantine Fault-Tolerance (BFT), is best described as a cryptographic puzzle solved by a network's node, called a miner. The puzzle is a task of pre-defined, arbitrary difficulty. At the current scale of the networks using PoW, the outcome is akin to a lottery with a single winning node.

In most PoW systems, the task consists of a search for an unknown, random number - in the jargon, a nonce. For it to be a winning nonce, when combined with ordered transactions in a block, the result ought to be a hash value matching pre-defined criteria. Finding the nonce is evidence of considerable effort, or work, invested in the search. Each node uses its computing power to be the first to solve the puzzle, winning the right to author the latest block.

Here, economic incentives come into play: The node that announces a solution first receives a reward. This incentivizes participation, investing computing power into solving the task, and helps maintain the network's functioning.

</ExpansionPanel>

With the introduction of Bitcoin, the development of applications built on a decentralized network (dApps) began. In the early days, developing dApps could be done only by forking or building on the Bitcoin codebase. However, Bitcoin's monolithic codebase and limited, not-user-friendly scripting language made dApp development a tedious and complex process for developers.

<ExpansionPanel title="What is a Blockchain, really?">

Blockchain protocols define programs that hold a state and describe how to modify the state according to the received inputs. Those inputs are called transactions.

The consensus mechanism ensures that a blockchain has a canonical transaction history. So, it follows that the state is deterministic; if you begin with the same genesis state and replicate all conducted changes, you always achieve the same state.

Although Bitcoin's codebase is monolithic, its blockchain architecture can be **split into three layers**:

* Network layer: tasked with discovering nodes, and propagating transactions and consensus-related messages between single nodes.
* Consensus layer: runs the consensus protocol between the single nodes of a P2P network.
* Application layer: in effect, running a state machine that defines the application's state and updates it with the processing of transactions, per the result of the consensus.

This layer model can be applied to blockchains in general.

</ExpansionPanel>

After the introduction of Bitcoin, several so-called public chains came into being. Among them was Ethereum in 2013, a public blockchain with smart-contract functionality. This functionality enables applications based on self-executing, self-enforcing, and self-verifying account holding objects. Other general-purpose chains followed.

![Timeline of blockchain technology]()./images/timeline.png)

Ethereum can be seen as a response to the difficulties of developing applications on Bitcoin.

With Ethereum, the application layer of the chain took the form of a virtual machine, the **Ethereum Virtual Machine (EVM)**. The EVM runs smart contracts, thereby providing a single chain on which to deploy all sorts of programs (smart contracts). Even though the launch of Ethereum with its EVM was a big step forward, **some issues of public general-purpose blockchains remained**: low flexibility for developers and difficulties when it comes to speed, throughput, scalability, state finality, and sovereignty.

Despite its many benefits, the EVM is a sandbox that delineates the range of implementable use cases. Simplistic and some complex use cases can be implemented with it but are nonetheless **limited in regard to design and efficiency by the limitations of the sandbox**. Additionally, developers are limited to programming languages that are tailor-made for the EVM.

Talking about speed in blockchains means addressing the **transaction speed**, the time it takes to confirm a transaction. Speed is naturally impacted by the target delay between blocks, for example, 10 minutes in Bitcoin and 15 seconds in Ethereum. Speed is also impacted by the backlog of equally worthy pending transactions all competing to be included in the same blocks.

**Throughput** describes how many transactions the network can handle per unit of time. It can be limited for reasons of physical network bandwidth, computer resources, or even by decisions embedded in the protocol. Not all dApps have the same throughput requirements, though, but if they are implemented on a general-purpose blockchain, they all have to make do with the _average_ resulting throughput. This impacts the **scalability** of a given dApp.

**State finality** is an additional concern. Finality describes whether and when committed blocks with transactions can no longer be reverted/revoked. It is important to differentiate between *probabilistic* and *absolute finality*.

**Probabilistic finality** describes the finality of a transaction depending on how probable reverting a block is, so to say the probability of removing a transaction. The more blocks come after the block containing a specific transaction, the less probable a transaction may be reverted, as the _longest_ or _heaviest chain rules_ apply in the case of forks.

On the other hand, **absolute finality** is a trait of protocols based on among others Proof-of-Stake (PoS). Finality comes as soon as a transaction and block are verified. There are no scenarios in which a transaction could be revoked after it has been finalized.

<ExpansionPanel title="What kind of sorcery is this?">

PoS can have absolute finality because the total staked amount is known at all times. Indeed, it takes a _public_ transaction to stake and another to unstake. You quickly figure out that if some majority of the stakers agree on one block, then that is it, that is the block.

This is different from PoW, where the total hashing capacity is unknown and can only be estimated by a combination of the puzzle's difficulty and the speed at which new blocks are issued. To add or remove hashing capacity, all it takes is to surreptitiously turn on or off machines.

Incidentally, when hashing capacity is removed too abruptly, it results in a drop in the network transaction throughput as blocks suddenly fail to be issued around the target interval.

</ExpansionPanel>

Finally, when developing on Ethereum, the developer needs to contend with **two layers of governance**: The chain's governance and the application's governance. Whatever the dApp developers wish for their application's governance, they must come to terms with the underlying chain's governance.

Given the features of existing public blockchain projects and the requirements for privacy in certain industries, a push started in favor of **private, or managed, chains**, and more generally _private distributed ledgers_, meaning blockchains with access barriers and sophisticated permission management. Platforms for permissioned networks such as R3's Corda and the Hyperledger Project's Hyperledger Fabric from the Linux Foundation are such examples.

The eventual development of further and more complex applications required a more flexible environment. This led to the launch of multiple **purpose-built chains**, each providing a platform tailored to the necessities of its application (use case). Still, each of these blockchains acted as self-contained environments, limited by the use cases they were envisioned for.

**General-purpose chains are limited to simplistic use case applications, while purpose-built chains only fit certain use cases.** The question arises: *is it possible to build a platform for all use cases that does away with the limitations of general-purpose chains?*

## How does Cosmos fit into the general development of blockchain technology?

In 2016, Jae Kwon and Ethan Buchman founded the Cosmos network with its consensus algorithm, [Tendermint](https://tendermint.com/).

<HighlightBox type="tip">

Take a look at the 2016 [Cosmos White Paper](https://v1.cosmos.network/resources/whitepaper) to find out more about the origins of Cosmos!

</HighlightBox>

Already in 2014, Kwon invented the original Tendermint mechanism. Later in 2015, Buchman and Kwon began working together, and jointly founded Tendermint Inc by the end of the year.

<ExpansionPanel title="The skinny on Tendermint">

Tendermint is a consensus algorithm with Byzantine Fault-Tolerance (BFT) and a consensus engine. It enables applications to be replicated, in sync, on many machines. The result is known as a Replicated State Machine with Byzantine Fault Tolerance. It guarantees BFT properties for distributed systems and their applications.

It does this in:

* A **secure** manner. Tendermint continues working even if up to 1/3 of machines fail or misbehave.
* A **consistent** way. Every machine computes the same state and accesses the same transaction log.

Tendermint is widely used across the industry and is the most mature BFT consensus engine for PoS blockchains.

For more on Tendermint, have a look at this helpful [introduction](https://docs.tendermint.com/master/introduction/what-is-tendermint.html).

</ExpansionPanel>

Initially, Cosmos was an open-source community project built by the Tendermint team. Since then, the **Interchain Foundation (ICF)** has assisted with the development and launch of the network. The ICF is a Swiss non-profit that after an initial fundraising event in 2017 raised funds to finance the development of open-source projects building on the Cosmos network.

Cosmos' founding **vision** is that of an easy development environment for blockchain technology, by addressing the main issues of previous blockchain projects and providing interoperability between chains. To foster, so to say, an **internet of blockchains**.

*How is Cosmos an internet of blockchains?* Cosmos is a **network of interoperable blockchains**, each implemented with different properties suitable for their individual use cases. Cosmos lets developers create blockchains that maintain sovereignty free from any "main chain" governance, that allow for fast transaction processing, and that are interoperable. With this, a great variety of use cases become possible.

To achieve this vision and type of network, the ecosystem relies on an **open-source toolkit**, including the [Inter-Blockchain Communication (IBC)](https://ibcprotocol.org/) protocol, its implementation in the [Cosmos SDK](https://v1.cosmos.network/sdk), and [Tendermint](https://tendermint.com/) as the base layer providing state finality. The toolkit, a set of modular, adaptable, and interchangeable tools helps not only to quickly spin up a blockchain but also facilitates the customization of secure and scalable chains.

<<<<<<< HEAD
Cosmos is a network of interoperable application blockchains. Cosmos' application blockchains are built with the Cosmos SDK, enabling developers to quickly create a unique blockchain for their specific use case. The Cosmos SDK includes the prerequisites that make it possible for created blockchains to participate in inter-chain communications using the Inter-Blockchain protocol (IBC). Chains built with the Cosmos SDK use the Tendermint consensus. Each of these topics is unfolded in more detail in the sections that follow.
=======
As a brief introduction to this terminolody, Cosmos is a network of interoperable application blockchains. Cosmos application blockchains are built with the Cosmos SDK, which enables developers to quickly create a unique blockchain for their specific use-case. The Cosmos SDK includes the pre-requisites that enable created blockchains to participate in inter-chain communications using the Inter-Blockchain Communication protocol (IBC). Cosmos application blockchains built with the Cosmos SDK use the Tendermint consensus. Each of these topics is unfolded in more detail in the sections that follow.
>>>>>>> 2618cf63

Let's now look in more detail at the problems Cosmos solves.

### How does Cosmos solve the scalability issue?

As mentioned previously, scalability is a big issue area when it comes to blockchain technology. Cosmos allows applications to scale to millions of users.

This degree of scalability is possible as Cosmos addresses **two types of scalability**:

* **Horizontal scalability.** Scaling by adding similar machines to the network. When scaling out, horizontally, the network can accept more nodes to participate in the state replication, consensus observation, and any activity that queries the state.
* **Vertical scalability.** Scaling by improving the network's components to increase its computational power. When scaling up, vertically, the network can accept more transactions and any activity that modifies the state.

In a blockchain context, vertical scalability is typically achieved through the optimization of the consensus mechanism and applications running on the chain. On the consensus side, Cosmos achieves vertical scalability with the help of the Tendermint BFT. For instance, the Cosmos Hub currently conducts transactions in seven seconds. In a single blockchain context, the only remaining bottleneck is then the application.

The consensus mechanism and application optimization of one's blockchain can only take one so far. To overcome the limits of vertical scalability, Cosmos' multi-chain architecture allows for **one application to run in parallel** on different but IBC-coordinated chains, whether operated by the same validator set or not. This inter-chain horizontal scalability theoretically allows for infinite vertical-like scalability, minus the coordination overhead.

<HighlightBox type="info">

In blockchain, a **validator** is one or more cooperating computers that participate in the consensus by, among other things, creating blocks.

</HighlightBox>

### How does Cosmos promote sovereignty?

Applications deployed on general-purpose blockchains all share the same underlying environment. When a change in the application needs to be made, it not only depends on the governance structures of the application but also on that of the environment, meaning the governance mechanisms set by the protocol on which the application builds. Thus, the chain's governance limits the application's sovereignty. For this reason, it is often called a **two-layer governance**.

<<<<<<< HEAD
For example, an application on a typical blockchain can have its own governance structure but it exists atop blockchain governance and, in most cases, the blockchain itself can upgrade in ways that potentially break applications. Application sovereignty is therefore diminished in two-layer governance settings.
=======
For example, an application on a typical blockchain can have its own governance structure but it exists a blockchain governance on top, and, in most cases, the blockchain itself can upgrade in ways that potentially break applications. Application sovereignty is therefore diminished in two-layer governance settings.
>>>>>>> 2618cf63

Cosmos resolves this issue as one can build a blockchain tailored to the application. There are no limits to the application's governance when every chain is maintained by its own set of validators. Cosmos follows a design of a **one-layer governance**.

### How does Cosmos improve user experience?

In the world of traditional general-purpose blockchains, application design and efficiency are limited for blockchain developers. In the Cosmos universe, the standardization of architecture components, while still providing customization opportunities, frees up the possibility of unconstrained, seamless, and intuitive user experiences.

Further, as the same ground rules apply, due to the standardization of components, it becomes easier for users to navigate between different blockchains and applications. At the same time, it makes blockchain development easier.

In the end, Cosmos makes the world easier for developers while making dApps user-friendlier. Cosmos enables sovereignty with interoperability!<|MERGE_RESOLUTION|>--- conflicted
+++ resolved
@@ -1,32 +1,21 @@
----
-title: "Blockchain Technology and Cosmos"
-order: 2
-description: Cosmos as part of blockchain technology
-tag: fast-track
----
-
 # Blockchain Technology and Cosmos
 
 Begin your journey with this brief review of blockchain technology, how Cosmos came into being, and what it brings to the world:
 
 * An internet of blockchains
 * A better dApp user experience
-* A simplified specialized dApp development experience
+* A simplified specialized dAapp development experience
 * Facilitated scalability
 * Increased sovereignty to dApps
 * Speed and fast finality
 
-## The world of blockchains — From public general-purpose chains to purpose-built chains
+## The World of Blockchains — From Public General Purpose to Purpose-Built Chains
 
 The building blocks of blockchain technology can be found in the 1980s and 1990s when breakthroughs in computer science and cryptography laid the necessary groundwork. Blockchain technology per se was invented in 2008.
 
-<<<<<<< HEAD
-The necessary breakthroughs included append-only, provably correct transaction logs using built-in error checking, strong authentication and encryption using public keys, mature theories of fault-tolerant systems, a widespread understanding of peer-to-peer systems, and, of course, the advent of the internet and ubiquitous connectivity and powerful client-side computers.
-=======
 The necessary breakthroughs included append-only, provably correct transaction logs using built-in error checking, strong authentication and encryption using public keys, mature theories of fault-tolerant systems, widespread understanding of peer-to-peer systems, and, of course, the advent of the internet and ubiquitous connectivity and powerful client-side computers.
->>>>>>> 2618cf63
 
-On October 31, 2008, an individual, or group, calling itself Satoshi Nakamoto proposed a **Peer-to-Peer (P2P) network for a digital currency**, calling it **Bitcoin**. It introduced a novel consensus mechanism, now referred to as Nakamoto Consensus, that uses Proof-of-Work (PoW) to enable nodes to reach agreement in a decentralized network. Suddenly, it became possible to send online payments directly between parties **independently of financial institutions and trusted third parties**. Bitcoin became the first public, decentralized application.
+On the fateful October 31, 2008, an individual, or group, calling itself Satoshi Nakamoto proposed a **P2P network for a digital currency**, calling it **Bitcoin**. It introduced a novel consensus mechanism, now referred to as Nakamoto Consensus, that uses Proof-of-Work (PoW) to enable nodes to reach agreement in a decentralized network. Suddenly, it became possible to send online payments directly between parties **independently of financial institutions and trusted third parties**. Bitcoin became the first public, decentralized application.
 
 <HighlightBox type="info">
 
@@ -36,9 +25,9 @@
 
 <ExpansionPanel title="I heard about PoW, tell me more">
 
-Proof-of-Work (PoW), used to achieve Byzantine Fault-Tolerance (BFT), is best described as a cryptographic puzzle solved by a network's node, called a miner. The puzzle is a task of pre-defined, arbitrary difficulty. At the current scale of the networks using PoW, the outcome is akin to a lottery with a single winning node.
+Proof-of-Work (PoW), used to achieve BFT, is best described as a cryptographic puzzle solved by a network's node, called miner. The puzzle is a task of pre-defined, arbitrary difficulty. At the current scale of the network, the outcome is akin to a lottery with a single winning node.
 
-In most PoW systems, the task consists of a search for an unknown, random number - in the jargon, a nonce. For it to be a winning nonce, when combined with ordered transactions in a block, the result ought to be a hash value matching pre-defined criteria. Finding the nonce is evidence of considerable effort, or work, invested in the search. Each node uses its computing power to be the first to solve the puzzle, winning the right to author the latest block.
+In most PoW systems, the task consists of a search for an unknown, random number (in the jargon, a nonce). For it to be a winning nonce, when combined with ordered transactions in a block, the result ought to be a hash value matching a pre-defined criteria. Finding the nonce is evidence of considerable effort, or work, invested in the search. Each node uses its computing power to be the first to solve the puzzle, winning the right to author the latest block.
 
 Here, economic incentives come into play: The node that announces a solution first receives a reward. This incentivizes participation, investing computing power into solving the task, and helps maintain the network's functioning.
 
@@ -46,59 +35,59 @@
 
 With the introduction of Bitcoin, the development of applications built on a decentralized network (dApps) began. In the early days, developing dApps could be done only by forking or building on the Bitcoin codebase. However, Bitcoin's monolithic codebase and limited, not-user-friendly scripting language made dApp development a tedious and complex process for developers.
 
-<ExpansionPanel title="What is a Blockchain, really?">
+<ExpansionPanel title="What's a Blockchain, really?">
 
 Blockchain protocols define programs that hold a state and describe how to modify the state according to the received inputs. Those inputs are called transactions.
 
-The consensus mechanism ensures that a blockchain has a canonical transaction history. So, it follows that the state is deterministic; if you begin with the same genesis state and replicate all conducted changes, you always achieve the same state.
+The consensus ensures that a blockchain has a canonical transaction history. So it follows that the state is deterministic, meaning if you begin with the same genesis state and replicate all conducted changes, you always achieve the same state.
 
-Although Bitcoin's codebase is monolithic, its blockchain architecture can be **split into three layers**:
+Although Bitcoin's codebase is monolithic, its blockchain architecture can be split into three layers:
 
-* Network layer: tasked with discovering nodes, and propagating transactions and consensus-related messages between single nodes.
-* Consensus layer: runs the consensus protocol between the single nodes of a P2P network.
-* Application layer: in effect, running a state machine that defines the application's state and updates it with the processing of transactions, per the result of the consensus.
-
-This layer model can be applied to blockchains in general.
+* Network layer: Tasked with discovering nodes and propagating transactions and consensus-related messages between single nodes;
+* Consensus layer: Runs the consensus protocol between the single nodes of a P2P network;
+* Application layer: In effect, running a state machine that defines the application's state and updates it with the processing of transactions, in accordance with the result of the consensus.
 
 </ExpansionPanel>
 
-After the introduction of Bitcoin, several so-called public chains came into being. Among them was Ethereum in 2013, a public blockchain with smart-contract functionality. This functionality enables applications based on self-executing, self-enforcing, and self-verifying account holding objects. Other general-purpose chains followed.
+After the introduction of Bitcoin, several so-called public chains came into being. Among them was Ethereum in 2014, a public blockchain with smart-contract functionality. This functionality enables applications based on self-executing, self-enforcing, and self-verifying account holding objects. Other general-purpose chains followed.
 
-![Timeline of blockchain technology]()./images/timeline.png)
+--> Include image with historic overview of blockchains
 
-Ethereum can be seen as a response to the difficulties of developing applications on Bitcoin.
+Ethereum can be seen as a response to the difficulties of developing smart contracts on Bitcoin.
 
-With Ethereum, the application layer of the chain took the form of a virtual machine, the **Ethereum Virtual Machine (EVM)**. The EVM runs smart contracts, thereby providing a single chain on which to deploy all sorts of programs (smart contracts). Even though the launch of Ethereum with its EVM was a big step forward, **some issues of public general-purpose blockchains remained**: low flexibility for developers and difficulties when it comes to speed, throughput, scalability, state finality, and sovereignty.
+With Ethereum, the application layer of the chain took the form of a virtual machine, the **Ethereum Virtual Machine (EVM)**. The EVM runs smart contracts thereby providing a single chain on which to deploy all sorts of programs (i.e. smart contracts).
+
+Even though the launch of Ethereum with its EVM was a big step forward, some **issues of general-purpose, public blockchains remained**: low flexibility for developers, speed, throughput, scalability, state finality, and sovereignty.
 
 Despite its many benefits, the EVM is a sandbox that delineates the range of implementable use cases. Simplistic and some complex use cases can be implemented with it but are nonetheless **limited in regard to design and efficiency by the limitations of the sandbox**. Additionally, developers are limited to programming languages that are tailor-made for the EVM.
 
-Talking about speed in blockchains means addressing the **transaction speed**, the time it takes to confirm a transaction. Speed is naturally impacted by the target delay between blocks, for example, 10 minutes in Bitcoin and 15 seconds in Ethereum. Speed is also impacted by the backlog of equally worthy pending transactions all competing to be included in the same blocks.
+Talking about speed in blockchains means addressing the **transaction speed**, i.e the time it takes to confirm a transaction. Speed is naturally impacted by the target delay between blocks, e.g. 10 minutes in Bitcoin and 15 seconds in Ethereum. Speed is also impacted by the backlog of equally worthy pending transactions all competing to be included in the same blocks.
 
-**Throughput** describes how many transactions the network can handle per unit of time. It can be limited for reasons of physical network bandwidth, computer resources, or even by decisions embedded in the protocol. Not all dApps have the same throughput requirements, though, but if they are implemented on a general-purpose blockchain, they all have to make do with the _average_ resulting throughput. This impacts the **scalability** of a given dApp.
+**Throughput** describes how many transactions the network can handle per unit of time. It can be limited for reasons of physical network bandwidth, computer resources, or even by decisions embedded in the protocol. Not all DApps have the same throughput requirements, though, but if they are implemented on a general-purpose blockchain, they all have to make do with the _average_ resulting throughput. This impacts the **scalability** of a given DApp.
 
 **State finality** is an additional concern. Finality describes whether and when committed blocks with transactions can no longer be reverted/revoked. It is important to differentiate between *probabilistic* and *absolute finality*.
 
-**Probabilistic finality** describes the finality of a transaction depending on how probable reverting a block is, so to say the probability of removing a transaction. The more blocks come after the block containing a specific transaction, the less probable a transaction may be reverted, as the _longest_ or _heaviest chain rules_ apply in the case of forks.
+**Probabilistic finality** describes the finality of a transaction dependent on how probable reverting a block is, i.e. the probability of removing a transaction. The more blocks come after the block containing a specific transaction, the less probable a transaction may be reverted, as _longest_ or _heaviest chain rules_ apply in the case of forks.
 
-On the other hand, **absolute finality** is a trait of protocols based on among others Proof-of-Stake (PoS). Finality comes as soon as a transaction and block are verified. There are no scenarios in which a transaction could be revoked after it has been finalized.
+On the other hand, **absolute finality** is a trait of protocols based on Proof-of-Stake (PoS). Finality comes as soon as a transaction and block are verified. There are no scenarios in which a transaction could be revoked after it has been finalized.
 
 <ExpansionPanel title="What kind of sorcery is this?">
 
-PoS can have absolute finality because the total staked amount is known at all times. Indeed, it takes a _public_ transaction to stake and another to unstake. You quickly figure out that if some majority of the stakers agree on one block, then that is it, that is the block.
+PoS can have absolute finality because the totally staked amount is known at all times. Indeed, it takes a _public_ transaction to stake and another to unstake. You quickly figure out that if some majority of the stakers agree on one block, then that's it, that's the block.
 
-This is different from PoW, where the total hashing capacity is unknown and can only be estimated by a combination of the puzzle's difficulty and the speed at which new blocks are issued. To add or remove hashing capacity, all it takes is to surreptitiously turn on or off machines.
+This is different from PoW, where the total hashing capacity is unknown and can only be estimated by a combination of the difficulty of the puzzle and the speed at which new blocks are issued. To add or remove hashing capacity, all it takes is to surreptitiously turn on or off machines.
 
 Incidentally, when hashing capacity is removed too abruptly, it results in a drop in the network transaction throughput as blocks suddenly fail to be issued around the target interval.
 
 </ExpansionPanel>
 
-Finally, when developing on Ethereum, the developer needs to contend with **two layers of governance**: The chain's governance and the application's governance. Whatever the dApp developers wish for their application's governance, they must come to terms with the underlying chain's governance.
+Finally, when developing on Ethereum, the developer needs to contend with **two layers of governance**: The chain's governance and the application's governance. Whatever the DApp developers wish for their application's governance, they must contend with the underlying chain's governance.
 
-Given the features of existing public blockchain projects and the requirements for privacy in certain industries, a push started in favor of **private, or managed, chains**, and more generally _private distributed ledgers_, meaning blockchains with access barriers and sophisticated permission management. Platforms for permissioned networks such as R3's Corda and the Hyperledger Project's Hyperledger Fabric from the Linux Foundation are such examples.
+Given the features of existing public blockchain projects and the requirements for privacy in certain industries, a push started in favor of **private, or managed, chains**, and more generally _private distributed ledgers_, i.e. blockchains with access barriers and sophisticated permission management. Platforms for permissioned networks such as R3's Corda and the Hyperledger Project's Hyperledger Fabric from the Linux Foundation are such examples.
 
-The eventual development of further and more complex applications required a more flexible environment. This led to the launch of multiple **purpose-built chains**, each providing a platform tailored to the necessities of its application (use case). Still, each of these blockchains acted as self-contained environments, limited by the use cases they were envisioned for.
+The eventual development of further and more complex applications required a more flexible environment. This led to the launch of multiple **purpose-built chains**, each providing a platform tailored to the necessities of its application, i.e. use case. Still, each of these blockchains acted as self-contained environments, limited by the use cases they were envisioned for.
 
-**General-purpose chains are limited to simplistic use case applications, while purpose-built chains only fit certain use cases.** The question arises: *is it possible to build a platform for all use cases that does away with the limitations of general-purpose chains?*
+**General-purpose chains are limited to simplistic use case applications, while purpose-built chains only fit certain use cases.** The question arises: *Is it possible to build a platform for all use cases that does away with the limitations of general-purpose chains?*
 
 ## How does Cosmos fit into the general development of blockchain technology?
 
@@ -114,70 +103,64 @@
 
 <ExpansionPanel title="The skinny on Tendermint">
 
-Tendermint is a consensus algorithm with Byzantine Fault-Tolerance (BFT) and a consensus engine. It enables applications to be replicated, in sync, on many machines. The result is known as a Replicated State Machine with Byzantine Fault Tolerance. It guarantees BFT properties for distributed systems and their applications.
+Tendermint is a BFT consensus algorithm and a consensus engine. It enables applications to be replicated, in sync, on many machines. The result is known as a Replicated State Machine with Byzantine Fault Tolerance. It guarantees BFT properties for distributed systems and their applications.
 
 It does this in:
 
-* A **secure** manner. Tendermint continues working even if up to 1/3 of machines fail or misbehave.
-* A **consistent** way. Every machine computes the same state and accesses the same transaction log.
+* A **secure** manner - Tendermint continues working even if up to 1/3 of machines fail or misbehave, and
+* A **consistent** way - every machine computes the same state and accesses the same transaction log.
 
-Tendermint is widely used across the industry and is the most mature BFT consensus engine for PoS blockchains.
+Tendermint is widely used across the industry and the most mature BFT consensus engine for Proof-of-Stake (PoS) blockchains.
 
 For more on Tendermint, have a look at this helpful [introduction](https://docs.tendermint.com/master/introduction/what-is-tendermint.html).
 
 </ExpansionPanel>
 
-Initially, Cosmos was an open-source community project built by the Tendermint team. Since then, the **Interchain Foundation (ICF)** has assisted with the development and launch of the network. The ICF is a Swiss non-profit that after an initial fundraising event in 2017 raised funds to finance the development of open-source projects building on the Cosmos network.
+Initially, Cosmos was an open-source community project built by the Tendermint team. Since then, the **Interchain Foundation** (ICF) has assisted with the development and launch of the network. The ICF is a Swiss non-profit that after an initial fundraising event in 2017 raised funds to finance the development of open-source projects building on the Cosmos network.
 
 Cosmos' founding **vision** is that of an easy development environment for blockchain technology, by addressing the main issues of previous blockchain projects and providing interoperability between chains. To foster, so to say, an **internet of blockchains**.
 
-*How is Cosmos an internet of blockchains?* Cosmos is a **network of interoperable blockchains**, each implemented with different properties suitable for their individual use cases. Cosmos lets developers create blockchains that maintain sovereignty free from any "main chain" governance, that allow for fast transaction processing, and that are interoperable. With this, a great variety of use cases become possible.
+*How is Cosmos an internet of blockchains?* Cosmos is a **network of interoperable blockchains**, each implemented with different properties suitable for their individual use cases. Cosmos lets developers create blockchains that maintain sovereignty, free from any "main chain" governance, that allow for fast transaction processing, and that are interoperable. With this, a great variety of use cases become possible.
 
-To achieve this vision and type of network, the ecosystem relies on an **open-source toolkit**, including the [Inter-Blockchain Communication (IBC)](https://ibcprotocol.org/) protocol, its implementation in the [Cosmos SDK](https://v1.cosmos.network/sdk), and [Tendermint](https://tendermint.com/) as the base layer providing state finality. The toolkit, a set of modular, adaptable, and interchangeable tools helps not only to quickly spin up a blockchain but also facilitates the customization of secure and scalable chains.
+To achieve this vision and type of network, the ecosystem relies on an **open source toolkit**, including the [Inter-Blockchain Communication (IBC)](https://ibcprotocol.org/) protocol, its implementation in the [Cosmos SDK](https://v1.cosmos.network/sdk), and [Tendermint](https://tendermint.com/) as the base layer with state finality. The toolkit, a set of modular, adaptable, and interchangeable tools, helps not only to quickly spin up a blockchain, but also facilitates the customization of secure and scalable chains.
 
-<<<<<<< HEAD
-Cosmos is a network of interoperable application blockchains. Cosmos' application blockchains are built with the Cosmos SDK, enabling developers to quickly create a unique blockchain for their specific use case. The Cosmos SDK includes the prerequisites that make it possible for created blockchains to participate in inter-chain communications using the Inter-Blockchain protocol (IBC). Chains built with the Cosmos SDK use the Tendermint consensus. Each of these topics is unfolded in more detail in the sections that follow.
-=======
 As a brief introduction to this terminolody, Cosmos is a network of interoperable application blockchains. Cosmos application blockchains are built with the Cosmos SDK, which enables developers to quickly create a unique blockchain for their specific use-case. The Cosmos SDK includes the pre-requisites that enable created blockchains to participate in inter-chain communications using the Inter-Blockchain Communication protocol (IBC). Cosmos application blockchains built with the Cosmos SDK use the Tendermint consensus. Each of these topics is unfolded in more detail in the sections that follow.
->>>>>>> 2618cf63
 
-Let's now look in more detail at the problems Cosmos solves.
+Let's now look at the problems Cosmos solves.
 
-### How does Cosmos solve the scalability issue?
+### How Does Cosmos Solve the Scalability Issue?
 
 As mentioned previously, scalability is a big issue area when it comes to blockchain technology. Cosmos allows applications to scale to millions of users.
 
-This degree of scalability is possible as Cosmos addresses **two types of scalability**:
+Cosmos addresses **two types of scalability**:
 
-* **Horizontal scalability.** Scaling by adding similar machines to the network. When scaling out, horizontally, the network can accept more nodes to participate in the state replication, consensus observation, and any activity that queries the state.
-* **Vertical scalability.** Scaling by improving the network's components to increase its computational power. When scaling up, vertically, the network can accept more transactions and any activity that modifies the state.
+* **Horizontal scalability**: Scaling by adding similar machines to the network. When scaling out, horizontally, the network can accept more nodes to participate in the state replication, consensus observation, and any activity that queries the state.
+* **Vertical scalability**: Scaling by improving the network's components so as to increase its computational power. When scaling up, vertically, the network can accept more transactions, and any activity that modifies the state.
 
 In a blockchain context, vertical scalability is typically achieved through the optimization of the consensus mechanism and applications running on the chain. On the consensus side, Cosmos achieves vertical scalability with the help of the Tendermint BFT. For instance, the Cosmos Hub currently conducts transactions in seven seconds. In a single blockchain context, the only remaining bottleneck is then the application.
 
-The consensus mechanism and application optimization of one's blockchain can only take one so far. To overcome the limits of vertical scalability, Cosmos' multi-chain architecture allows for **one application to run in parallel** on different but IBC-coordinated chains, whether operated by the same validator set or not. This inter-chain horizontal scalability theoretically allows for infinite vertical-like scalability, minus the coordination overhead.
+Consensus mechanism and application optimization of one's blockchain can only take one so far. To overcome the limits of vertical scalability, Cosmos' multi-chain architecture allows for **one application to run in parallel** on different chains, all the while being operated by the same validator set. This inter-chain horizontal scalability theoretically allows for infinite vertical-like scalability.
 
 <HighlightBox type="info">
 
-In blockchain, a **validator** is one or more cooperating computers that participate in the consensus by, among other things, creating blocks.
+A **validator** is one or more cooperating computers that participate in the consensus by, among other things, creating blocks.
 
 </HighlightBox>
 
-### How does Cosmos promote sovereignty?
+### How Does Cosmos Promote Sovereignty?
 
-Applications deployed on general-purpose blockchains all share the same underlying environment. When a change in the application needs to be made, it not only depends on the governance structures of the application but also on that of the environment, meaning the governance mechanisms set by the protocol on which the application builds. Thus, the chain's governance limits the application's sovereignty. For this reason, it is often called a **two-layer governance**.
+Applications deployed on general-purpose blockchains all share the same underlying environment. When a change in the application needs to be made, it not only depends on the governance structures of the application but also on that of the environment, i.e. the governance mechanisms set by the protocol on which the application builds. Thus, the chain's governance limits the application's sovereignty. For this reason, it is often called a **two-layer governance**.
 
-<<<<<<< HEAD
-For example, an application on a typical blockchain can have its own governance structure but it exists atop blockchain governance and, in most cases, the blockchain itself can upgrade in ways that potentially break applications. Application sovereignty is therefore diminished in two-layer governance settings.
-=======
 For example, an application on a typical blockchain can have its own governance structure but it exists a blockchain governance on top, and, in most cases, the blockchain itself can upgrade in ways that potentially break applications. Application sovereignty is therefore diminished in two-layer governance settings.
->>>>>>> 2618cf63
 
 Cosmos resolves this issue as one can build a blockchain tailored to the application. There are no limits to the application's governance when every chain is maintained by its own set of validators. Cosmos follows a design of a **one-layer governance**.
 
-### How does Cosmos improve user experience?
+### How Does Cosmos Improve User Experience?
 
-In the world of traditional general-purpose blockchains, application design and efficiency are limited for blockchain developers. In the Cosmos universe, the standardization of architecture components, while still providing customization opportunities, frees up the possibility of unconstrained, seamless, and intuitive user experiences.
+In the world of traditional general-purpose blockchains, application design and efficiency are limited for blockchain developers. 
 
-Further, as the same ground rules apply, due to the standardization of components, it becomes easier for users to navigate between different blockchains and applications. At the same time, it makes blockchain development easier.
+In the Cosmos universe, the standardization of architecture components, while still providing customization opportunities, frees up the possibility of unconstrained, seamless, and intuitive user experiences.
 
-In the end, Cosmos makes the world easier for developers while making dApps user-friendlier. Cosmos enables sovereignty with interoperability!+Further, as the same ground rules apply, i.e. standardization of components, it becomes easier for users to navigate between different blockchains and applications. At the same time, it makes blockchain development easier.
+
+In the end, Cosmos makes the world easier for developers while making dApps easier to use. Cosmos enables sovereignty, with interoperability!