--- conflicted
+++ resolved
@@ -1,4 +1,3 @@
-<<<<<<< HEAD
 ---
 parent:
   title: Running a Chain
@@ -8,8 +7,5 @@
 ---
 
 # Running a Chain Overview
-=======
-# Running a Chain Overview
 
-In this module, you clone the `cosmos-sdk` repo first. Then you start and test an educational sample. By following these steps, you have access to the `cosmos-sdk` codebase and the Cosmos SDK components so you don't have to generate new code. 
->>>>>>> e2382c09
+In this module, you clone the `cosmos-sdk` repo first. Then you start and test an educational sample. By following these steps, you have access to the `cosmos-sdk` codebase and the Cosmos SDK components so you don't have to generate new code. 