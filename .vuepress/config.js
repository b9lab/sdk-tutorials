--- conflicted
+++ resolved
@@ -191,15 +191,9 @@
     'burner-chain/*.md',
     'README.md',
     'nameservice/tutorial/*.md',
-<<<<<<< HEAD
     // 'scavenge/tutorial/*.md',
     'starport-scavenge/tutorial/*.md',
     'starport-polling-app/*.md',
-    'starport-blog/*.md',
-=======
-    'scavenge/tutorial/*.md',
-    'starport-polling-app/*.md',
     'starport-blog/tutorial/*.md',
->>>>>>> dd36ef47
   ]
 };