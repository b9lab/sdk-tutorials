module.exports = {
  theme: "cosmos",
  title: "Cosmos SDK Tutorials",
  head: [
    [
      "link",
      {
        rel: "apple-touch-icon",
        sizes: "180x180",
        href: "/apple-touch-icon.png",
      },
    ],
    [
      "link",
      {
        rel: "icon",
        type: "image/png",
        sizes: "32x32",
        href: "/favicon-32x32.png",
      },
    ],
    [
      "link",
      {
        rel: "icon",
        type: "image/png",
        sizes: "16x16",
        href: "/favicon-16x16.png",
      },
    ],
    ["link", { rel: "manifest", href: "/site.webmanifest" }],
    ["meta", { name: "msapplication-TileColor", content: "#2e3148" }],
    ["meta", { name: "theme-color", content: "#ffffff" }],
    ["link", { rel: "icon", type: "image/svg+xml", href: "/favicon-svg.svg" }],
    [
      "link",
      {
        rel: "apple-touch-icon-precomposed",
        href: "/apple-touch-icon-precomposed.png",
      },
    ],
  ],
  themeConfig: {
    repo: "cosmos/sdk-tutorials",
    docsRepo: "cosmos/sdk-tutorials",
    editLinks: true,
    label: "sdk",
    algolia: {
      id: "BH4D9OD16A",
      key: "7976d773390a0be350dc24b0571eee15",
      index: "cosmos-sdk_tutorials",
    },
    topbar: {
      banner: true,
    },
    sidebar: {
      auto: false,
      nav: [
        {
          title: "Tutorials",
          children: [
            {
              title: "Install Starport",
              path: "/starport/",
              directory: true,
            },
            {
              title: "Create a Blog Module",
              path: "/blog/tutorial/",
              directory: true,
            },
            {
              title: "Create a Voting Module",
              path: "/voter/",
              directory: true,
            },
            {
              title: "Create a IBC Hello World module",
              path: "/hello-world/tutorial/",
              directory: true,
            },
            {
              title: "Scavenger Hunt",
              path: "/scavenge/tutorial/",
              directory: true,
            },
            {
              title: "Create an IBC Interchain Exchange module",
              path: "/interchain-exchange/tutorial/",
              directory: true,
            },
            {
              title: "Connect to the cosmoshub-testnet",
              path: "/connecting-to-testnet/",
              directory: true,
            },
            {
              title: "Understand IBC Denoms",
              path: "understanding-ibc-denoms/",
              directory: true,
            },
            {
              title: "Understand the Liquidity Module",
              path: "liquidity-module/",
              directory: true,
            },
            {
              title: "Deploy Your Blockchain on Digital Ocean",
              path: "/publish-app-do/",
              directory: true,
            },
          ],
        },
        {
          title: "Migrate to Stargate",
          children: [
            {
              title: "Proof of File Existence example",
              path: "/launchpad-to-stargate/tutorial/",
              directory: true,
            },
          ],
        },
<<<<<<< HEAD
        /* Start of B9lab Content - WIP
=======
>>>>>>> 67433500
        {
          title: "B9lab content",
          children: [
            {
              title: "Welcome (WIP)",
              path: "/b9lab-content/1-welcome",
              directory: true,
            },
            {
              title: "What is Cosmos?",
              path: "/b9lab-content/2-what-is-cosmos",
              directory: true,
            },
            {
              title: "Main Concepts",
              path: "/b9lab-content/3-main-concepts",
              directory: true,
            },
            {
              title: "Running a Chain",
              path: "/b9lab-content/4-running-a-chain",
              directory: true,
            },
            {
              title: "My Own Cosmos Chain",
              path: "/b9lab-content/5-my-own-chain",
              directory: true,
            },
            {
              title: "What's Next?",
              path: "/b9lab-content/6-whats-next",
              directory: true,
            },
          ],
        },
<<<<<<< HEAD
        END OF B9lab Content - WIP */
=======
>>>>>>> 67433500
      ],
    },
    gutter: {
      title: "Help & Support",
      editLink: true,
      chat: {
        title: "Discord",
        text: "Chat with Cosmos developers on Discord.",
        url: "https://discordapp.com/channels/669268347736686612",
        bg: "linear-gradient(225.11deg, #2E3148 0%, #161931 95.68%)",
      },
      forum: {
        title: "Cosmos SDK Forum",
        text: "Join the SDK Developer Forum to learn more.",
        url: "https://forum.cosmos.network/",
        bg: "linear-gradient(225deg, #46509F -1.08%, #2F3564 95.88%)",
        logo: "cosmos",
      },
      github: {
        title: "Found an Issue?",
        text: "Help us improve this page by suggesting edits on GitHub.",
      },
    },
    footer: {
      question: {
        text:
          "Chat with Cosmos developers in <a href='https://discord.gg/cosmosnetwork' target='_blank'>Discord</a> or reach out on the <a href='https://forum.cosmos.network/c/cosmos-sdk' target='_blank'>SDK Developer Forum</a> to learn more.",
      },
      logo: "/logo-bw.svg",
      textLink: {
        text: "cosmos.network",
        url: "https://cosmos.network",
      },
      services: [
        {
          service: "medium",
          url: "https://blog.cosmos.network/",
        },
        {
          service: "twitter",
          url: "https://twitter.com/cosmos",
        },
        {
          service: "linkedin",
          url: "https://www.linkedin.com/company/tendermint/",
        },
        {
          service: "reddit",
          url: "https://reddit.com/r/cosmosnetwork",
        },
        {
          service: "telegram",
          url: "https://t.me/cosmosproject",
        },
        {
          service: "youtube",
          url: "https://www.youtube.com/c/CosmosProject",
        },
      ],
      smallprint:
        "This website is maintained by Tendermint Inc. The contents and opinions of this website are those of Tendermint Inc.",
      links: [
        {
          title: "Documentation",
          children: [
            {
              title: "Cosmos SDK",
              url: "https://docs.cosmos.network",
            },
            {
              title: "Cosmos Hub",
              url: "https://hub.cosmos.network",
            },
            {
              title: "Tendermint Core",
              url: "https://docs.tendermint.com",
            },
            {
              title: "IBC Protocol",
              url: "https://github.com/cosmos/ics/tree/master/ibc",
            },
          ],
        },
        {
          title: "Community",
          children: [
            {
              title: "Cosmos blog",
              url: "https://blog.cosmos.network",
            },
            {
              title: "Forum",
              url: "https://forum.cosmos.network",
            },
            {
              title: "Chat",
              url: "https://discord.gg/cosmosnetwork",
            },
          ],
        },
        {
          title: "Contributing",
          children: [
            {
              title: "Source code on GitHub",
              url: "https://github.com/cosmos/sdk-tutorials",
            },
          ],
        },
      ],
    },
  },
  plugins: [
    [
      "@vuepress/google-analytics",
      {
        ga: "UA-51029217-2",
      },
    ],
  ],
  patterns: [
    "hello-world/tutorial/*.md",
    "burner-chain/*.md",
    "README.md",
    "nameservice/tutorial/*.md",
    "scavenge/tutorial/*.md",
    "proof-of-file-existence/tutorial/*.md",
    "launchpad-to-stargate/tutorial/*.md",
    "voter/*.md",
    "connecting-to-testnet/*.md",
    "voter-legacy/*.md",
    "blog-legacy/tutorial/*.md",
    "blog/tutorial/*.md",
    "interchain-exchange/tutorial/*.md",
    "liquidity-module/*.md",
    "publish-app-do/*.md",
    "starport/*.md",
    "understanding-ibc-denoms/*.md",
    "feature-test/*.md",
    "b9lab-content/*/*.md"
  ],
};<|MERGE_RESOLUTION|>--- conflicted
+++ resolved
@@ -121,10 +121,6 @@
             },
           ],
         },
-<<<<<<< HEAD
-        /* Start of B9lab Content - WIP
-=======
->>>>>>> 67433500
         {
           title: "B9lab content",
           children: [
@@ -160,10 +156,6 @@
             },
           ],
         },
-<<<<<<< HEAD
-        END OF B9lab Content - WIP */
-=======
->>>>>>> 67433500
       ],
     },
     gutter: {
