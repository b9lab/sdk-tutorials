--- conflicted
+++ resolved
@@ -255,13 +255,10 @@
     "blog-legacy/tutorial/*.md",
     "blog/tutorial/*.md",
     "interchain-exchange/tutorial/*.md",
-<<<<<<< HEAD
-    "feature-test/*.md"
-=======
     "liquidity-module/*.md",
     "publish-app-do/*.md",
     "starport/*.md",
     "understanding-ibc-denoms/*.md",
->>>>>>> 183a6a1c
+    "feature-test/*.md"
   ],
 };