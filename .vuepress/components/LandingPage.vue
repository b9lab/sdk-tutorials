--- conflicted
+++ resolved
@@ -1,54 +1,30 @@
 <template lang="pug">
     custom-layout
         .content
-<<<<<<< HEAD
-            h1 Developer Portal
+            h1.tm-title.tm-lh-title.tm-rf6.tm-bold Developer Portal
             a(href="/b9lab-content/1-welcome")
-                card(imageUrl="/graphics-sdk-course.png")
-                    .overline-label beginner
-                    h2.content__intro__title Cosmos Academy
-                    .info-label ~126 Hours
-
-                    .content__intro__desc Want to discover how to use the Cosmos SDK to build application-specific blockchains? Take your first steps in the Cosmos universe with a look into this complete and comprehensive course.
-                    .content__intro__link Start learning
-                        icon-arrow(type="right").content__intro__link__icon
-            .tutorials__wrapper
-                h3 Tutorials
-                .tutorials
-                    .tutorials__item__small
-                        card
-                            .overline-label intermediate
-                            h4.tutorials__item__small__title Learn to use the Cosmos SDK with our tutorials.
-                            .tutorials__item__small__desc Contributors, assemble! <br/> We are always looking for content to help new Cosmosnauts understand and explore the cosmos.
-                            .info-label 10 minute read
-                    .tutorials__item__large(v-bind:style="{'background-image': `url(/tutorial-bg-image.png)`}")
-                        .overline-label starport
-                        h2.tutorials__item__large__title Build a chain in hours
-=======
-            h1.tm-title.tm-lh-title.tm-rf6.tm-bold Developer Portal
-            card.mt-9(imageUrl="/graphics-sdk-course.png")
-                .tm-overline.tm-rf-1.tm-lh-title.tm-medium.tm-muted beginner
-                h2.mt-1 Cosmos Academy
-                .info-label.tm-lh-title.tm-rf-1.tm-muted ~126 Hours
-
-                .content__intro__desc.tm-measure-narrow.tm-lh-copy.tm-muted A complete and comprehensive course that enables you to use the Cosmos SDK to build and extend blockchains.
-                a(href="/b9lab-content/1-welcome").tm-link.mt-7.mb-5.tm-rf1.tm-medium
-                    span Start learning
-                    icon-arrow(type="right").icon-external.content__intro__link__icon
+                card.mt-9(imageUrl="/graphics-sdk-course.png")
+                    .tm-overline.tm-rf-1.tm-lh-title.tm-medium.tm-muted beginner
+                    h2.mt-1 Cosmos Academy
+                    .info-label.tm-lh-title.tm-rf-1.tm-muted ~126 Hours
+
+                    .content__intro__desc.tm-measure-narrow.tm-lh-copy.tm-muted Want to discover how to use the Cosmos SDK to build application-specific blockchains? Take your first steps in the Cosmos universe with a look into this complete and comprehensive course.
+                    a(href="/b9lab-content/1-welcome").tm-link.mt-7.mb-5.tm-rf1.tm-medium
+                        span Start learning
+                        icon-arrow(type="right").icon-external.content__intro__link__icon
             .tutorials__wrapper.mt-10
                 h3.tm-title.tm-lh-title.tm-rf3.tm-bold Tutorials
                 .tutorials
                     .tutorials__item__small
                         card
                             .tm-overline.tm-rf-1.tm-lh-title.tm-medium.tm-muted intermediate
-                            h4.mt-7 Nullam id dolor id nibh ultricies vehicula ut id elit.
+                            h4.mt-7 Learn to use the Cosmos SDK with our tutorials.
                             .mt-7.tm-lh-copy.tm-muted Contributors, assemble! <br/> We are always looking for content to help new Cosmosnauts understand and explore the cosmos.
                             .mt-7.info-label.tm-rf-1.tm-muted 10 minute read
                     .tutorials__item__large(v-bind:style="{'background-image': `url(/tutorial-bg-image.png)`}")
                         .tm-measure
                             .tm-overline.tm-rf-1.tm-lh-title.tm-medium.tm-muted starport
-                            h2.mt-5 Build a chain in&nbsp;minutes
->>>>>>> 11b944d1
+                            h2.mt-5 Build a chain in hours
 
 
             .articles__wrapper.mt-10
@@ -74,22 +50,6 @@
                             .tools__item__icon
                                 img(:src="tool.image" :alt="tool.title")
                             .tools__item__content
-<<<<<<< HEAD
-                                h5.tools__item__content__title {{tool.title}}
-                                .tools__item__content__description {{tool.description}}
-                                .tools__item__content__links
-                                    a(v-for="link in tool.links" :href="link.url").link {{link.name}}
-                                        icon-arrow.link__icon
-
-            .support__wrapper
-                card(imageUrl="/support-image.png").support__card
-                    .overline-label custom support
-                    h2.content__support__title Need help bringing your project to life?
-                    .content__support__desc Apply for support and get help with funding applications, grants, technology, architecture, and getting in touch with the ecosystem.
-                    .content__support__action 
-                        a Talk to us
-                            icon-arrow(fill="var(--background-color-primary)" type="top-right").link__icon
-=======
                                 h5 {{tool.title}}
                                 .mt-3 {{tool.description}}
                                 .mt-6.tools__item__content__links
@@ -99,12 +59,11 @@
             .support__wrapper.mt-10
                 card(imageUrl="/support-image.png" :bigCard="true")
                     .tm-overline.tm-rf-1.tm-lh-title.tm-medium.tm-muted custom support
-                    h2.content__support__title.mt-6 Looking for help bringing your project to&nbsp;life?
-                    .mt-5.tm-lh-copy.tm-muted.tm-measure-narrow Apply for support and get help with funding applications, grants, technology, architechture,  and introductions to ecosystem insiders.
+                    h2.content__support__title.mt-6 Need help bringing your project to life?
+                    .mt-5.tm-lh-copy.tm-muted.tm-measure-narrow Apply for support and get help with funding applications, grants, technology, architecture, and getting in touch with the ecosystem.
                     .content__support__action.mt-8
                         a.tm-button.tm-button-external 
                             span Talk to us
->>>>>>> 11b944d1
 </template>
 
 <style lang="stylus" scoped>
@@ -139,7 +98,6 @@
                 margin-top 20px
 
             &__action
-<<<<<<< HEAD
                 background var(--color-text-strong)
                 font-weight 500
                 color var(--background-color-primary)
@@ -147,8 +105,6 @@
                 border-radius 10px
                 padding-block 20px
                 padding-inline 60px
-=======
->>>>>>> 11b944d1
                 width fit-content
 
     .tutorials
@@ -219,10 +175,7 @@
                 border-bottom 1px solid var(--semi-transparent-color-2)
                 display flex
                 height 100%
-<<<<<<< HEAD
                 margin-block 22px
-=======
->>>>>>> 11b944d1
 
                 @media screen and (max-width: 1024px)
                     flex-direction column
@@ -330,7 +283,6 @@
             width 10px
             height 10px
     
-<<<<<<< HEAD
     .tools__wrapper
         margin-top 96px
 
@@ -346,9 +298,6 @@
 
     .articles__wrapper
         margin-top 96px
-=======
-    .articles__wrapper
->>>>>>> 11b944d1
 
         &__title
             display flex
