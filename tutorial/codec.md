--- conflicted
+++ resolved
@@ -1,10 +1,6 @@
 # Codec File
 
-<<<<<<< HEAD
-To [register your types with Amino](https://github.com/tendermint/go-amino#registering-types) so that they can be encoded/decoded, there is a bit of code that needs to be placed in `./x/nameservice/codec.go`. Any interface you create and any struct that implements an interface needs to be declared in the `RegisterCodec` function. In this module the three `Msg` implementations (`SetName`, `BuyName` and `DeleteName`) need to be registered, but your `Whois` query return type does not. In addition, we define a module specific codec for use later.
-=======
-To [register your types with Amino](https://github.com/tendermint/go-amino#registering-types) so that they can be encoded/decoded, there is a bit of code that needs to be placed in `./x/nameservice/types/codec.go`. Any interface you create and any struct that implements an interface needs to be declared in the `RegisterCodec` function. In this module the two `Msg` implementations (`SetName` and `BuyName`) need to be registered, but your `Whois` query return type does not. In addition, we define a module specific codec for use later.
->>>>>>> 5cf21d7e
+To [register your types with Amino](https://github.com/tendermint/go-amino#registering-types) so that they can be encoded/decoded, there is a bit of code that needs to be placed in `./x/nameservice/types/codec.go`. Any interface you create and any struct that implements an interface needs to be declared in the `RegisterCodec` function. In this module the three `Msg` implementations (`SetName`, `BuyName` and `DeleteName`) need to be registered, but your `Whois` query return type does not. In addition, we define a module specific codec for use later.
 
 ```go
 package types
