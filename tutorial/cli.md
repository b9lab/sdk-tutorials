# Nameservice Module CLI

The Cosmos SDK uses the [`cobra`](https://github.com/spf13/cobra) library for CLI interactions. This library makes it easy for each module to expose its own commands. To get started defining the user's CLI interactions with your module, create the following files:

- `./x/nameservice/client/cli/query.go`
- `./x/nameservice/client/cli/tx.go`

## Queries

Start in `query.go`. Here, define `cobra.Command`s for each of your modules `Queriers` (`resolve`, and `whois`):

```go
package cli

import (
	"fmt"

	"github.com/cosmos/cosmos-sdk/client/context"
	"github.com/cosmos/cosmos-sdk/codec"
	"github.com/cosmos/sdk-application-tutorial/x/nameservice"
	"github.com/spf13/cobra"
)

func GetQueryCmd(storeKey string, cdc *codec.Codec) *cobra.Command {
	nameserviceQueryCmd := &cobra.Command{
		Use:                        types.ModuleName,
		Short:                      "Querying commands for the nameservice module",
		DisableFlagParsing:         true,
		SuggestionsMinimumDistance: 2,
		RunE:                       utils.ValidateCmd,
	}
	nameserviceQueryCmd.AddCommand(client.GetCommands(
		GetCmdResolveName(storeKey, cdc),
		GetCmdWhois(storeKey, cdc),
		GetCmdNames(storeKey, cdc),
	)...)
	return nameserviceQueryCmd
}

// GetCmdResolveName queries information about a name
func GetCmdResolveName(queryRoute string, cdc *codec.Codec) *cobra.Command {
	return &cobra.Command{
		Use:   "resolve [name]",
		Short: "resolve name",
		Args:  cobra.ExactArgs(1),
		RunE: func(cmd *cobra.Command, args []string) error {
			cliCtx := context.NewCLIContext().WithCodec(cdc)
			name := args[0]

			res, err := cliCtx.QueryWithData(fmt.Sprintf("custom/%s/resolve/%s", queryRoute, name), nil)
			if err != nil {
				fmt.Printf("could not resolve name - %s \n", string(name))
				return nil
			}

			var out nameservice.QueryResResolve
			cdc.MustUnmarshalJSON(res, &out)
			return cliCtx.PrintOutput(out)
		},
	}
}

// GetCmdWhois queries information about a domain
func GetCmdWhois(queryRoute string, cdc *codec.Codec) *cobra.Command {
	return &cobra.Command{
		Use:   "whois [name]",
		Short: "Query whois info of name",
		Args:  cobra.ExactArgs(1),
		RunE: func(cmd *cobra.Command, args []string) error {
			cliCtx := context.NewCLIContext().WithCodec(cdc)
			name := args[0]

			res, err := cliCtx.QueryWithData(fmt.Sprintf("custom/%s/whois/%s", queryRoute, name), nil)
			if err != nil {
				fmt.Printf("could not resolve whois - %s \n", string(name))
				return nil
			}

			var out nameservice.Whois
			cdc.MustUnmarshalJSON(res, &out)
			return cliCtx.PrintOutput(out)
		},
	}
}

// GetCmdNames queries a list of all names
func GetCmdNames(queryRoute string, cdc *codec.Codec) *cobra.Command {
	return &cobra.Command{
		Use:   "names",
		Short: "names",
		// Args:  cobra.ExactArgs(1),
		RunE: func(cmd *cobra.Command, args []string) error {
			cliCtx := context.NewCLIContext().WithCodec(cdc)

			res, err := cliCtx.QueryWithData(fmt.Sprintf("custom/%s/names", queryRoute), nil)
			if err != nil {
				fmt.Printf("could not get query names\n")
				return nil
			}

			var out nameservice.QueryResNames
			cdc.MustUnmarshalJSON(res, &out)
			return cliCtx.PrintOutput(out)
		},
	}
}
```

Notes on the above code:

- The CLI introduces a new `context`: [`CLIContext`](https://godoc.org/github.com/cosmos/cosmos-sdk/client/context#CLIContext). It carries data about user input and application configuration that are needed for CLI interactions.
- The `path` required for the `cliCtx.QueryWithData()` function maps directly to the names in your query router.
  - The first part of the path is used to differentiate the types of queries possible to SDK applications: `custom` is for `Queriers`.
  - The second piece (`nameservice`) is the name of the module to route the query to.
  - Finally there is the specific querier in the module that will be called.
  - In this example the fourth piece is the query. This works because the query parameter is a simple string. To enable more complex query inputs you need to use the second argument of the [`.QueryWithData()`](https://godoc.org/github.com/cosmos/cosmos-sdk/client/context#CLIContext.QueryWithData) function to pass in `data`. For an example of this see the [queriers in the Staking module](https://github.com/cosmos/cosmos-sdk/blob/develop/x/stake/querier/querier.go#L103).

## Transactions

Now that the query interactions are defined, it is time to move on to transaction generation in `tx.go`:

> _*NOTE*_: Your application needs to import the code you just wrote. Here the import path is set to this repository (`github.com/cosmos/sdk-application-tutorial/x/nameservice`). If you are following along in your own repo you will need to change the import path to reflect that (`github.com/{ .Username }/{ .Project.Repo }/x/nameservice`).

```go
package cli

import (
	"github.com/spf13/cobra"

	"github.com/cosmos/cosmos-sdk/client/context"
	"github.com/cosmos/cosmos-sdk/client/utils"
	"github.com/cosmos/cosmos-sdk/codec"
	"github.com/cosmos/sdk-application-tutorial/x/nameservice"

	sdk "github.com/cosmos/cosmos-sdk/types"
	authtxb "github.com/cosmos/cosmos-sdk/x/auth/client/txbuilder"
)

func GetTxCmd(storeKey string, cdc *codec.Codec) *cobra.Command {
	nameserviceTxCmd := &cobra.Command{
		Use:                        types.ModuleName,
		Short:                      "Nameservice transaction subcommands",
		DisableFlagParsing:         true,
		SuggestionsMinimumDistance: 2,
		RunE:                       utils.ValidateCmd,
	}

	nameserviceTxCmd.AddCommand(client.PostCommands(
		GetCmdBuyName(cdc),
		GetCmdSetName(cdc),
	)...)

	return nameserviceTxCmd
}

// GetCmdBuyName is the CLI command for sending a BuyName transaction
func GetCmdBuyName(cdc *codec.Codec) *cobra.Command {
	return &cobra.Command{
		Use:   "buy-name [name] [amount]",
		Short: "bid for existing name or claim new name",
		Args:  cobra.ExactArgs(2),
		RunE: func(cmd *cobra.Command, args []string) error {
			cliCtx := context.NewCLIContext().WithCodec(cdc).WithAccountDecoder(cdc)

			txBldr := authtxb.NewTxBuilderFromCLI().WithTxEncoder(utils.GetTxEncoder(cdc))

			if err := cliCtx.EnsureAccountExists(); err != nil {
				return err
			}

			coins, err := sdk.ParseCoins(args[1])
			if err != nil {
				return err
			}

			msg := nameservice.NewMsgBuyName(args[0], coins, cliCtx.GetFromAddress())
			err = msg.ValidateBasic()
			if err != nil {
				return err
			}

			cliCtx.PrintResponse = true

			return utils.GenerateOrBroadcastMsgs(cliCtx, txBldr, []sdk.Msg{msg})
		},
	}
}

// GetCmdSetName is the CLI command for sending a SetName transaction
func GetCmdSetName(cdc *codec.Codec) *cobra.Command {
	return &cobra.Command{
		Use:   "set-name [name] [value]",
		Short: "set the value associated with a name that you own",
		Args:  cobra.ExactArgs(2),
		RunE: func(cmd *cobra.Command, args []string) error {
			cliCtx := context.NewCLIContext().WithCodec(cdc).WithAccountDecoder(cdc)

			txBldr := authtxb.NewTxBuilderFromCLI().WithTxEncoder(utils.GetTxEncoder(cdc))

			if err := cliCtx.EnsureAccountExists(); err != nil {
				return err
			}

			msg := nameservice.NewMsgSetName(args[0], args[1], cliCtx.GetFromAddress())
			err := msg.ValidateBasic()
			if err != nil {
				return err
			}

			cliCtx.PrintResponse = true

			return utils.GenerateOrBroadcastMsgs(cliCtx, txBldr, []sdk.Msg{msg})
		},
	}
}

// GetCmdDeleteName is the CLI command for sending a DeleteName transaction
func GetCmdDeleteName(cdc *codec.Codec) *cobra.Command {
	return &cobra.Command{
		Use:   "delete-name [name]",
		Short: "delete the name that you own along with it's associated fields",
		Args:  cobra.ExactArgs(1),
		RunE: func(cmd *cobra.Command, args []string) error {
			cliCtx := context.NewCLIContext().WithCodec(cdc).WithAccountDecoder(cdc)

			txBldr := authtxb.NewTxBuilderFromCLI().WithTxEncoder(utils.GetTxEncoder(cdc))

			if err := cliCtx.EnsureAccountExists(); err != nil {
				return err
			}

			msg := nameservice.NewMsgDeleteName(args[0], cliCtx.GetFromAddress())
			err := msg.ValidateBasic()
			if err != nil {
				return err
			}

			cliCtx.PrintResponse = true

			return utils.GenerateOrBroadcastMsgs(cliCtx, txBldr, []sdk.Msg{msg})
		},
	}
}
```

Notes on the above code:

- The `authcmd` package is used here. [The godocs have more information on usage](https://godoc.org/github.com/cosmos/cosmos-sdk/x/auth/client/cli#GetAccountDecoder). It provides access to accounts controlled by the CLI and facilitates signing.

<<<<<<< HEAD
## Module Client

The final piece to export this functionality is called the `ModuleClient` and goes in `./x/nameservice/client/module_client.go`. [Module clients](https://godoc.org/github.com/cosmos/cosmos-sdk/types#ModuleClients) provide a standard way for modules to export client functionality.

> _*NOTE*_: Your application needs to import the code you just wrote. Here the import path is set to this repository (`github.com/cosmos/sdk-application-tutorial/x/nameservice`). If you are following along in your own repo you will need to change the import path to reflect that (`github.com/{ .Username }/{ .Project.Repo }/x/nameservice`).

```go
package client

import (
	"github.com/cosmos/cosmos-sdk/client"
	nameservicecmd "github.com/cosmos/sdk-application-tutorial/x/nameservice/client/cli"
	"github.com/spf13/cobra"
	amino "github.com/tendermint/go-amino"
)

// ModuleClient exports all client functionality from this module
type ModuleClient struct {
	storeKey string
	cdc      *amino.Codec
}

func NewModuleClient(storeKey string, cdc *amino.Codec) ModuleClient {
	return ModuleClient{storeKey, cdc}
}

// GetQueryCmd returns the cli query commands for this module
func (mc ModuleClient) GetQueryCmd() *cobra.Command {
	// Group nameservice queries under a subcommand
	namesvcQueryCmd := &cobra.Command{
		Use:   "nameservice",
		Short: "Querying commands for the nameservice module",
	}

	namesvcQueryCmd.AddCommand(client.GetCommands(
		nameservicecmd.GetCmdResolveName(mc.storeKey, mc.cdc),
		nameservicecmd.GetCmdWhois(mc.storeKey, mc.cdc),
		nameservicecmd.GetCmdNames(mc.storeKey, mc.cdc),
	)...)

	return namesvcQueryCmd
}

// GetTxCmd returns the transaction commands for this module
func (mc ModuleClient) GetTxCmd() *cobra.Command {
	namesvcTxCmd := &cobra.Command{
		Use:   "nameservice",
		Short: "Nameservice transactions subcommands",
	}

	namesvcTxCmd.AddCommand(client.PostCommands(
		nameservicecmd.GetCmdBuyName(mc.cdc),
		nameservicecmd.GetCmdSetName(mc.cdc),
		nameservicecmd.GetCmdDeleteName(mc.cdc),
	)...)

	return namesvcTxCmd
}
```

Notes on the above code:

- This abstraction allows clients to import the client functionality from your module in a standard way. You will see this when we [build the entrypoints](entrypoint.md)
- There is an [open issue](https://github.com/cosmos/cosmos-sdk/issues/2955) to add the rest functionality (described in the next part of this tutorial) to this interface as well.

### Now you're ready to define [the routes that the REST client will use to communicate with your module](rest.md)!
=======
### Now your ready to define [the routes that the REST client will use to communicate with your module](rest.md)!
>>>>>>> 3a2d53a4
<|MERGE_RESOLUTION|>--- conflicted
+++ resolved
@@ -148,6 +148,7 @@
 	nameserviceTxCmd.AddCommand(client.PostCommands(
 		GetCmdBuyName(cdc),
 		GetCmdSetName(cdc),
+		GetCmdDeleteName(cdc),
 	)...)
 
 	return nameserviceTxCmd
@@ -247,73 +248,4 @@
 
 - The `authcmd` package is used here. [The godocs have more information on usage](https://godoc.org/github.com/cosmos/cosmos-sdk/x/auth/client/cli#GetAccountDecoder). It provides access to accounts controlled by the CLI and facilitates signing.
 
-<<<<<<< HEAD
-## Module Client
-
-The final piece to export this functionality is called the `ModuleClient` and goes in `./x/nameservice/client/module_client.go`. [Module clients](https://godoc.org/github.com/cosmos/cosmos-sdk/types#ModuleClients) provide a standard way for modules to export client functionality.
-
-> _*NOTE*_: Your application needs to import the code you just wrote. Here the import path is set to this repository (`github.com/cosmos/sdk-application-tutorial/x/nameservice`). If you are following along in your own repo you will need to change the import path to reflect that (`github.com/{ .Username }/{ .Project.Repo }/x/nameservice`).
-
-```go
-package client
-
-import (
-	"github.com/cosmos/cosmos-sdk/client"
-	nameservicecmd "github.com/cosmos/sdk-application-tutorial/x/nameservice/client/cli"
-	"github.com/spf13/cobra"
-	amino "github.com/tendermint/go-amino"
-)
-
-// ModuleClient exports all client functionality from this module
-type ModuleClient struct {
-	storeKey string
-	cdc      *amino.Codec
-}
-
-func NewModuleClient(storeKey string, cdc *amino.Codec) ModuleClient {
-	return ModuleClient{storeKey, cdc}
-}
-
-// GetQueryCmd returns the cli query commands for this module
-func (mc ModuleClient) GetQueryCmd() *cobra.Command {
-	// Group nameservice queries under a subcommand
-	namesvcQueryCmd := &cobra.Command{
-		Use:   "nameservice",
-		Short: "Querying commands for the nameservice module",
-	}
-
-	namesvcQueryCmd.AddCommand(client.GetCommands(
-		nameservicecmd.GetCmdResolveName(mc.storeKey, mc.cdc),
-		nameservicecmd.GetCmdWhois(mc.storeKey, mc.cdc),
-		nameservicecmd.GetCmdNames(mc.storeKey, mc.cdc),
-	)...)
-
-	return namesvcQueryCmd
-}
-
-// GetTxCmd returns the transaction commands for this module
-func (mc ModuleClient) GetTxCmd() *cobra.Command {
-	namesvcTxCmd := &cobra.Command{
-		Use:   "nameservice",
-		Short: "Nameservice transactions subcommands",
-	}
-
-	namesvcTxCmd.AddCommand(client.PostCommands(
-		nameservicecmd.GetCmdBuyName(mc.cdc),
-		nameservicecmd.GetCmdSetName(mc.cdc),
-		nameservicecmd.GetCmdDeleteName(mc.cdc),
-	)...)
-
-	return namesvcTxCmd
-}
-```
-
-Notes on the above code:
-
-- This abstraction allows clients to import the client functionality from your module in a standard way. You will see this when we [build the entrypoints](entrypoint.md)
-- There is an [open issue](https://github.com/cosmos/cosmos-sdk/issues/2955) to add the rest functionality (described in the next part of this tutorial) to this interface as well.
-
-### Now you're ready to define [the routes that the REST client will use to communicate with your module](rest.md)!
-=======
-### Now your ready to define [the routes that the REST client will use to communicate with your module](rest.md)!
->>>>>>> 3a2d53a4
+### Now your ready to define [the routes that the REST client will use to communicate with your module](rest.md)!