--- conflicted
+++ resolved
@@ -11,18 +11,12 @@
 )
 
 var (
-<<<<<<< HEAD
 	NewMsgBuyName    = types.NewMsgBuyName
 	NewMsgSetName    = types.NewMsgSetName
 	NewMsgDeleteName = types.NewMsgDeleteName
 	NewWhois         = types.NewWhois
-=======
-	NewMsgBuyName = types.NewMsgBuyName
-	NewMsgSetName = types.NewMsgSetName
-	NewWhois      = types.NewWhois
-	ModuleCdc     = types.ModuleCdc
-	RegisterCodec = types.RegisterCodec
->>>>>>> dae561a2
+	ModuleCdc     	 = types.ModuleCdc
+	RegisterCodec 	 = types.RegisterCodec
 )
 
 type (
